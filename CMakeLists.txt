--- conflicted
+++ resolved
@@ -1,10 +1,6 @@
 project(mpm LANGUAGES CXX)
 
-<<<<<<< HEAD
-# Require C++14-compliant compiler; only available for CMake v. 3.1 and up
-=======
 # Require C++14-compliant compiler; only available for CMake v3.10 and up
->>>>>>> 5959c8fc
 set(CMAKE_CXX_STANDARD 14)
 
 cmake_minimum_required(VERSION 3.10)
@@ -105,10 +101,7 @@
 SET(mpm_src
   ${mpm_SOURCE_DIR}/src/affine_transform.cc
   ${mpm_SOURCE_DIR}/src/cell.cc
-<<<<<<< HEAD
-=======
   ${mpm_SOURCE_DIR}/src/geometry.cc
->>>>>>> 5959c8fc
   ${mpm_SOURCE_DIR}/src/io.cc
   ${mpm_SOURCE_DIR}/src/logger.cc
   ${mpm_SOURCE_DIR}/src/material.cc
