--- conflicted
+++ resolved
@@ -1,476 +1,6 @@
 //! Constructor
 template <unsigned Tdim>
 mpm::MPMExplicit<Tdim>::MPMExplicit(std::unique_ptr<IO>&& io)
-<<<<<<< HEAD
-    : mpm::MPM(std::move(io)) {
-  //! Logger
-  console_ = spdlog::get("MPMExplicit");
-
-  // Create a mesh with global id 0
-  const mpm::Index id = 0;
-  // Set analysis step to start at 0
-  step_ = 0;
-
-  // Set mesh as isoparametric
-  bool isoparametric = true;
-
-  try {
-    const auto mesh_props = io_->json_object("mesh");
-    isoparametric = mesh_props["isoparametric"].template get<bool>();
-  } catch (std::exception& exception) {
-    console_->warn(
-        "{} {} Isoparametric status of mesh: {}\n Setting mesh as "
-        "isoparametric.",
-        __FILE__, __LINE__, exception.what());
-    isoparametric = true;
-  }
-
-  mesh_ = std::make_unique<mpm::Mesh<Tdim>>(id, isoparametric);
-
-  // Empty all materials
-  materials_.clear();
-
-  try {
-    analysis_ = io_->analysis();
-    // Time-step size
-    dt_ = analysis_["dt"].template get<double>();
-    // Number of time steps
-    nsteps_ = analysis_["nsteps"].template get<mpm::Index>();
-
-    if (analysis_.at("gravity").is_array() &&
-        analysis_.at("gravity").size() == gravity_.size()) {
-      for (unsigned i = 0; i < gravity_.size(); ++i) {
-        gravity_[i] = analysis_.at("gravity").at(i);
-      }
-    } else {
-      throw std::runtime_error("Specified gravity dimension is invalid");
-    }
-
-    // Velocity update
-    try {
-      velocity_update_ = analysis_["velocity_update"].template get<bool>();
-    } catch (std::exception& exception) {
-      console_->warn(
-          "{} #{}: Velocity update parameter is not specified, using default "
-          "as false",
-          __FILE__, __LINE__, exception.what());
-      velocity_update_ = false;
-    }
-
-    post_process_ = io_->post_processing();
-    // Output steps
-    output_steps_ = post_process_["output_steps"].template get<mpm::Index>();
-
-  } catch (std::domain_error& domain_error) {
-    console_->error("{} {} Get analysis object: {}", __FILE__, __LINE__,
-                    domain_error.what());
-    abort();
-  }
-
-  // Default VTK attributes
-  std::vector<std::string> vtk = {"velocities", "stresses", "strains"};
-  try {
-    if (post_process_.at("vtk").is_array() &&
-        post_process_.at("vtk").size() > 0) {
-      for (unsigned i = 0; i < post_process_.at("vtk").size(); ++i) {
-        std::string attribute =
-            post_process_["vtk"][i].template get<std::string>();
-        if (std::find(vtk.begin(), vtk.end(), attribute) != vtk.end())
-          vtk_attributes_.emplace_back(attribute);
-        else
-          throw std::runtime_error("Specificed VTK argument is incorrect");
-      }
-    } else {
-      throw std::runtime_error(
-          "Specificed VTK arguments are incorrect, using defaults");
-    }
-  } catch (std::exception& exception) {
-    vtk_attributes_ = vtk;
-    console_->warn("{} {}: {}", __FILE__, __LINE__, exception.what());
-  }
-}
-
-// Initialise mesh
-template <unsigned Tdim>
-bool mpm::MPMExplicit<Tdim>::initialise_mesh() {
-  // TODO: Fix phase
-  const unsigned phase = 0;
-  bool status = true;
-
-  try {
-    // Initialise MPI rank and size
-    int mpi_rank = 0;
-    int mpi_size = 1;
-
-#ifdef USE_MPI
-    MPI_Comm_rank(MPI_COMM_WORLD, &mpi_rank);
-    // Get number of MPI ranks
-    MPI_Comm_size(MPI_COMM_WORLD, &mpi_size);
-#endif
-
-    // Get mesh properties
-    auto mesh_props = io_->json_object("mesh");
-    // Get Mesh reader from JSON object
-    const std::string reader =
-        mesh_props["mesh_reader"].template get<std::string>();
-
-    bool check_duplicates = true;
-    try {
-      check_duplicates = mesh_props["check_duplicates"].template get<bool>();
-    } catch (std::exception& exception) {
-      console_->warn(
-          "{} #{}: Check duplicates, not specified setting default as true",
-          __FILE__, __LINE__, exception.what());
-      check_duplicates = true;
-    }
-
-    // Create a mesh reader
-    auto mesh_reader = Factory<mpm::ReadMesh<Tdim>>::instance()->create(reader);
-
-    auto nodes_begin = std::chrono::steady_clock::now();
-    // Global Index
-    mpm::Index gid = 0;
-    // Node type
-    const auto node_type = mesh_props["node_type"].template get<std::string>();
-    // Create nodes from file
-    bool node_status = mesh_->create_nodes(
-        gid,                                                   // global id
-        node_type,                                             // node type
-        mesh_reader->read_mesh_nodes(io_->file_name("mesh")),  // coordinates
-        check_duplicates);  // check duplicates
-
-    if (!node_status)
-      throw std::runtime_error("Addition of nodes to mesh failed");
-
-    auto nodes_end = std::chrono::steady_clock::now();
-    console_->info("Rank {} Read nodes: {} ms", mpi_rank,
-                   std::chrono::duration_cast<std::chrono::milliseconds>(
-                       nodes_end - nodes_begin)
-                       .count());
-
-    // Read and assign velocity constraints
-    if (!io_->file_name("velocity_constraints").empty()) {
-      bool velocity_constraints = mesh_->assign_velocity_constraints(
-          mesh_reader->read_velocity_constraints(
-              io_->file_name("velocity_constraints")));
-      if (!velocity_constraints)
-        throw std::runtime_error(
-            "Velocity constraints are not properly assigned");
-    }
-
-    // Set nodal traction as false if file is empty
-    if (io_->file_name("nodal_tractions").empty()) nodal_tractions_ = false;
-
-    auto cells_begin = std::chrono::steady_clock::now();
-    // Shape function name
-    const auto cell_type = mesh_props["cell_type"].template get<std::string>();
-    // Shape function
-    std::shared_ptr<mpm::Element<Tdim>> element =
-        Factory<mpm::Element<Tdim>>::instance()->create(cell_type);
-
-    // Create cells from file
-    bool cell_status = mesh_->create_cells(
-        gid,                                                   // global id
-        element,                                               // element tyep
-        mesh_reader->read_mesh_cells(io_->file_name("mesh")),  // Node ids
-        check_duplicates);  // Check duplicates
-
-    if (!cell_status)
-      throw std::runtime_error("Addition of cells to mesh failed");
-
-    auto cells_end = std::chrono::steady_clock::now();
-    console_->info("Rank {} Read cells: {} ms", mpi_rank,
-                   std::chrono::duration_cast<std::chrono::milliseconds>(
-                       cells_end - cells_begin)
-                       .count());
-
-  } catch (std::exception& exception) {
-    console_->error("#{}: Reading mesh and particles: {}", __LINE__,
-                    exception.what());
-    status = false;
-  }
-  return status;
-}
-
-// Initialise particles
-template <unsigned Tdim>
-bool mpm::MPMExplicit<Tdim>::initialise_particles() {
-  // TODO: Fix phase
-  const unsigned phase = 0;
-  bool status = true;
-
-  try {
-    // Initialise MPI rank and size
-    int mpi_rank = 0;
-    int mpi_size = 1;
-
-#ifdef USE_MPI
-    MPI_Comm_rank(MPI_COMM_WORLD, &mpi_rank);
-    // Get number of MPI ranks
-    MPI_Comm_size(MPI_COMM_WORLD, &mpi_size);
-#endif
-
-    // Get mesh properties
-    auto mesh_props = io_->json_object("mesh");
-    // Get Mesh reader from JSON object
-    const std::string reader =
-        mesh_props["mesh_reader"].template get<std::string>();
-
-    bool check_duplicates = true;
-    try {
-      check_duplicates = mesh_props["check_duplicates"].template get<bool>();
-    } catch (std::exception& exception) {
-      console_->warn(
-          "{} #{}: Check duplicates, not specified setting default as true",
-          __FILE__, __LINE__, exception.what());
-      check_duplicates = true;
-    }
-
-    // Create a mesh reader
-    auto particle_reader =
-        Factory<mpm::ReadMesh<Tdim>>::instance()->create(reader);
-
-    auto particles_begin = std::chrono::steady_clock::now();
-
-    // Get all particles
-    std::vector<Eigen::Matrix<double, Tdim, 1>> all_particles;
-
-    // Generate particles
-    bool read_particles_file = false;
-    try {
-      unsigned nparticles_cell =
-          mesh_props["generate_particles_cells"].template get<unsigned>();
-
-      if (nparticles_cell > 0)
-        all_particles = mesh_->generate_material_points(nparticles_cell);
-      else
-        throw std::runtime_error(
-            "Specified # of particles per cell for generation is invalid!");
-
-    } catch (std::exception& exception) {
-      console_->warn("Generate particles is not set, reading particles file");
-      read_particles_file = true;
-    }
-
-    // Read particles from file
-    if (read_particles_file)
-      all_particles =
-          particle_reader->read_particles(io_->file_name("particles"));
-    // Get all particle ids
-    std::vector<mpm::Index> all_particles_ids(all_particles.size());
-    std::iota(all_particles_ids.begin(), all_particles_ids.end(), 0);
-
-    // Get local particles chunk
-    std::vector<Eigen::Matrix<double, Tdim, 1>> particles;
-    chunk_vector_quantities(all_particles, particles);
-
-    // Get local particles ids chunks
-    std::vector<mpm::Index> particles_ids;
-    chunk_scalar_quantities(all_particles_ids, particles_ids);
-
-    // Particle type
-    const auto particle_type =
-        mesh_props["particle_type"].template get<std::string>();
-
-    // Create particles from file
-    bool particle_status =
-        mesh_->create_particles(particles_ids,      // global id
-                                particle_type,      // particle type
-                                particles,          // coordinates
-                                check_duplicates);  // Check duplicates
-
-    if (!particle_status)
-      throw std::runtime_error("Addition of particles to mesh failed");
-
-    auto particles_end = std::chrono::steady_clock::now();
-    console_->info("Rank {} Read particles: {} ms", mpi_rank,
-                   std::chrono::duration_cast<std::chrono::milliseconds>(
-                       particles_end - particles_begin)
-                       .count());
-    try {
-      // Read and assign particles cells
-      if (!io_->file_name("particles_cells").empty()) {
-        bool particles_cells =
-            mesh_->assign_particles_cells(particle_reader->read_particles_cells(
-                io_->file_name("particles_cells")));
-        if (!particles_cells)
-          throw std::runtime_error(
-              "Cell ids are not properly assigned to particles");
-      }
-    } catch (std::exception& exception) {
-      console_->error("{} #{}: Reading particles cells: {}", __FILE__, __LINE__,
-                      exception.what());
-    }
-
-    auto particles_locate_begin = std::chrono::steady_clock::now();
-    // Locate particles in cell
-    auto unlocatable_particles = mesh_->locate_particles_mesh();
-
-    if (!unlocatable_particles.empty())
-      throw std::runtime_error("Particle outside the mesh domain");
-
-    auto particles_locate_end = std::chrono::steady_clock::now();
-    console_->info("Rank {} Locate particles: {} ms", mpi_rank,
-                   std::chrono::duration_cast<std::chrono::milliseconds>(
-                       particles_locate_end - particles_locate_begin)
-                       .count());
-
-    // Write particles and cells to file
-    particle_reader->write_particles_cells(
-        io_->output_file("particles-cells", ".txt", uuid_, 0, 0).string(),
-        mesh_->particles_cells());
-
-    auto particles_traction_begin = std::chrono::steady_clock::now();
-    // Compute volume
-    mesh_->iterate_over_particles(
-        std::bind(&mpm::ParticleBase<Tdim>::compute_volume,
-                  std::placeholders::_1, phase));
-
-    // Read and assign particles volumes
-    if (!io_->file_name("particles_volumes").empty()) {
-      bool particles_volumes = mesh_->assign_particles_volumes(
-          particle_reader->read_particles_volumes(
-              io_->file_name("particles_volumes")));
-      if (!particles_volumes)
-        throw std::runtime_error("Particles volumes are not properly assigned");
-    }
-
-    // Read and assign particles tractions
-    if (!io_->file_name("particles_tractions").empty()) {
-      bool particles_tractions = mesh_->assign_particles_tractions(
-          particle_reader->read_particles_tractions(
-              io_->file_name("particles_tractions")));
-      if (!particles_tractions)
-        throw std::runtime_error(
-            "Particles tractions are not properly assigned");
-    }
-
-    // Read and assign particles stresses
-    if (!io_->file_name("particles_stresses").empty()) {
-
-      // Get stresses of all particles
-      const auto all_particles_stresses =
-          particle_reader->read_particles_stresses(
-              io_->file_name("particles_stresses"));
-      // Chunked stresses
-      std::vector<Eigen::Matrix<double, 6, 1>> particles_stresses;
-      chunk_vector_quantities(all_particles_stresses, particles_stresses);
-
-      // Read and assign particles stresses
-      if (!mesh_->assign_particles_stresses(particles_stresses))
-        throw std::runtime_error(
-            "Particles stresses are not properly assigned");
-    }
-
-    auto particles_traction_end = std::chrono::steady_clock::now();
-    console_->info("Rank {} Read particle traction and stresses: {} ms",
-                   mpi_rank,
-                   std::chrono::duration_cast<std::chrono::milliseconds>(
-                       particles_traction_end - particles_traction_begin)
-                       .count());
-
-  } catch (std::exception& exception) {
-    console_->error("#{}: Reading particles: {}", __LINE__, exception.what());
-    status = false;
-  }
-  return status;
-}
-
-// Initialise materials
-template <unsigned Tdim>
-bool mpm::MPMExplicit<Tdim>::initialise_materials() {
-  bool status = true;
-  try {
-    // Get materials properties
-    auto materials = io_->json_object("materials");
-
-    for (const auto material_props : materials) {
-      // Get material type
-      const std::string material_type =
-          material_props["type"].template get<std::string>();
-
-      // Get material id
-      auto material_id = material_props["id"].template get<unsigned>();
-
-      // Create a new material from JSON object
-      auto mat =
-          Factory<mpm::Material<Tdim>, unsigned, const Json&>::instance()
-              ->create(material_type, std::move(material_id), material_props);
-
-      // Add material to list
-      auto result = materials_.insert(std::make_pair(mat->id(), mat));
-
-      // If insert material failed
-      if (!result.second) {
-        status = false;
-        throw std::runtime_error(
-            "New material cannot be added, insertion failed");
-      }
-    }
-  } catch (std::exception& exception) {
-    console_->error("#{}: Reading materials: {}", __LINE__, exception.what());
-    status = false;
-  }
-  return status;
-}
-
-//! Apply nodal tractions
-template <unsigned Tdim>
-bool mpm::MPMExplicit<Tdim>::apply_nodal_tractions() {
-  bool status = true;
-  try {
-    // Read and assign nodes tractions
-    if (!io_->file_name("nodal_tractions").empty()) {
-      // Get mesh properties
-      auto mesh_props = io_->json_object("mesh");
-      // Get Mesh reader from JSON object
-      const std::string reader =
-          mesh_props["mesh_reader"].template get<std::string>();
-      // Create a mesh reader
-      auto node_reader =
-          Factory<mpm::ReadMesh<Tdim>>::instance()->create(reader);
-
-      bool nodal_tractions =
-          mesh_->assign_nodal_tractions(node_reader->read_particles_tractions(
-              io_->file_name("nodal_tractions")));
-      if (!nodal_tractions)
-        throw std::runtime_error("Nodal tractions are not properly assigned");
-    } else
-      nodal_tractions_ = false;
-  } catch (std::exception& exception) {
-    console_->error("#{}: Nodal traction: {}", __LINE__, exception.what());
-    status = false;
-    nodal_tractions_ = false;
-  }
-  return status;
-}
-
-//! Checkpoint resume
-template <unsigned Tdim>
-bool mpm::MPMExplicit<Tdim>::checkpoint_resume() {
-  bool checkpoint = true;
-  try {
-    // TODO: Set phase
-    const unsigned phase = 0;
-
-    if (!analysis_["resume"]["resume"].template get<bool>())
-      throw std::runtime_error("Resume analysis option is disabled!");
-
-    // Get unique analysis id
-    this->uuid_ = analysis_["resume"]["uuid"].template get<std::string>();
-    // Get step
-    this->step_ = analysis_["resume"]["step"].template get<mpm::Index>();
-
-    // Input particle h5 file for resume
-    std::string attribute = "particles";
-    std::string extension = ".h5";
-
-    auto particles_file =
-        io_->output_file(attribute, extension, uuid_, step_, this->nsteps_)
-            .string();
-    // Load particle information from file
-    mesh_->read_particles_hdf5(phase, particles_file);
-=======
     : mpm::MPMBase<Tdim>(std::move(io)) {
   //! Logger
   console_ = spdlog::get("MPMExplicit");
@@ -761,77 +291,12 @@
                     std::placeholders::_1, phase));
     }
 
->>>>>>> 5959c8fc
     // Locate particles
     auto unlocatable_particles = mesh_->locate_particles_mesh();
 
     if (!unlocatable_particles.empty())
       throw std::runtime_error("Particle outside the mesh domain");
 
-<<<<<<< HEAD
-    // Increament step
-    ++this->step_;
-
-    console_->info("Checkpoint resume at step {} of {}", this->step_,
-                   this->nsteps_);
-
-  } catch (std::exception& exception) {
-    console_->info("{} {} Resume failed, restarting analysis: {}", __FILE__,
-                   __LINE__, exception.what());
-    this->step_ = 0;
-    checkpoint = false;
-  }
-  return checkpoint;
-}
-
-//! Write HDF5 files
-template <unsigned Tdim>
-void mpm::MPMExplicit<Tdim>::write_hdf5(mpm::Index step, mpm::Index max_steps) {
-  // Write input geometry to vtk file
-  std::string attribute = "particles";
-  std::string extension = ".h5";
-
-  auto particles_file =
-      io_->output_file(attribute, extension, uuid_, step, max_steps).string();
-
-  const unsigned phase = 0;
-  mesh_->write_particles_hdf5(phase, particles_file);
-}
-
-#ifdef USE_VTK
-//! Write VTK files
-template <unsigned Tdim>
-void mpm::MPMExplicit<Tdim>::write_vtk(mpm::Index step, mpm::Index max_steps) {
-
-  // VTK PolyData writer
-  auto vtk_writer = std::make_unique<VtkWriter>(mesh_->particle_coordinates());
-
-  // Write mesh on step 0
-  if (step == 0)
-    vtk_writer->write_mesh(
-        io_->output_file("mesh", ".vtp", uuid_, step, max_steps).string(),
-        mesh_->nodal_coordinates(), mesh_->node_pairs());
-
-  // Write input geometry to vtk file
-  const std::string extension = ".vtp";
-  const std::string attribute = "geometry";
-  auto meshfile =
-      io_->output_file(attribute, extension, uuid_, step, max_steps).string();
-  vtk_writer->write_geometry(meshfile);
-
-  // TODO fix phase
-  unsigned phase = 0;
-
-  for (const auto& attribute : vtk_attributes_) {
-    // Write vector
-    auto file =
-        io_->output_file(attribute, extension, uuid_, step, max_steps).string();
-    vtk_writer->write_vector_point_data(
-        file, mesh_->particles_vector_data(attribute, phase), attribute);
-  }
-}
-#endif
-=======
     if (step_ % output_steps_ == 0) {
       // HDF5 outputs
       this->write_hdf5(this->step_, this->nsteps_);
@@ -849,5 +314,4 @@
                      .count());
 
   return status;
-}
->>>>>>> 5959c8fc
+}