--- conflicted
+++ resolved
@@ -182,16 +182,14 @@
   //! Compute updated position based on nodal velocity
   virtual bool compute_updated_position_velocity(unsigned phase, double dt) = 0;
 
-<<<<<<< HEAD
+  //! Return a state variable
+  virtual double state_variable(const std::string& var) const = 0;
+
   //! call the PDS
   virtual Eigen::Matrix<double, 6, 1> plastic_deviatoric_strain() const = 0;
 
   //! update the PDS
   virtual void update_PDS(Eigen::Matrix<double, 6, 1> _PDS) = 0;
-=======
-  //! Return a state variable
-  virtual double state_variable(const std::string& var) const = 0;
->>>>>>> 71affd20
 
  protected:
   //! particleBase id
