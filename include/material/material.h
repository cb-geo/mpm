--- conflicted
+++ resolved
@@ -8,10 +8,7 @@
 
 #include "factory.h"
 #include "logger.h"
-<<<<<<< HEAD
-=======
 #include "map.h"
->>>>>>> 5959c8fc
 #include "particle.h"
 #include "particle_base.h"
 
@@ -60,12 +57,9 @@
   //! \param[in] key Material properties key
   //! \retval result Value of material property
   double property(const std::string& key);
-<<<<<<< HEAD
-=======
 
   //! Initialise history variables
   virtual mpm::dense_map initialise_state_variables() = 0;
->>>>>>> 5959c8fc
 
   //! Compute thermodynamic pressure
   //! \param[in] volumetric_strain dVolumetric_strain
@@ -76,19 +70,12 @@
   //! \param[in] stress Stress
   //! \param[in] dstrain Strain
   //! \param[in] particle Constant point to particle base
-<<<<<<< HEAD
-  //! \retval updated_stress Updated value of stress
-  virtual Vector6d compute_stress(const Vector6d& stress,
-                                  const Vector6d& dstrain,
-                                  const ParticleBase<Tdim>* ptr) = 0;
-=======
   //! \param[in] state_vars History-dependent state variables
   //! \retval updated_stress Updated value of stress
   virtual Vector6d compute_stress(const Vector6d& stress,
                                   const Vector6d& dstrain,
                                   const ParticleBase<Tdim>* ptr,
                                   mpm::dense_map* state_vars) = 0;
->>>>>>> 5959c8fc
 
  protected:
   //! material id
