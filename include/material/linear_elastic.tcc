//! Read material properties
template <unsigned Tdim>
mpm::LinearElastic<Tdim>::LinearElastic(unsigned id,
                                        const Json& material_properties)
    : Material<Tdim>(id, material_properties) {
  try {
    density_ = material_properties["density"].template get<double>();
    youngs_modulus_ =
        material_properties["youngs_modulus"].template get<double>();
    poisson_ratio_ =
        material_properties["poisson_ratio"].template get<double>();
    // Calculate bulk modulus
    bulk_modulus_ = youngs_modulus_ / (3.0 * (1. - 2. * poisson_ratio_));

    properties_ = material_properties;
    // Set elastic tensor
    this->compute_elastic_tensor();
  } catch (std::exception& except) {
    console_->error("Material parameter not set: {}\n", except.what());
  }
}

//! Compute pressure
template <unsigned Tdim>
double mpm::LinearElastic<Tdim>::thermodynamic_pressure(
    double volumetric_strain) const {
  // Bulk modulus
  return (-bulk_modulus_ * volumetric_strain);
}

//! Return elastic tensor
template <unsigned Tdim>
bool mpm::LinearElastic<Tdim>::compute_elastic_tensor() {
  // Shear modulus
  const double G = youngs_modulus_ / (2.0 * (1. + poisson_ratio_));

  const double a1 = bulk_modulus_ + (4.0 / 3.0) * G;
  const double a2 = bulk_modulus_ - (2.0 / 3.0) * G;

  // clang-format off
  // compute elasticityTensor
  de_(0,0)=a1;    de_(0,1)=a2;    de_(0,2)=a2;    de_(0,3)=0;    de_(0,4)=0;    de_(0,5)=0;
  de_(1,0)=a2;    de_(1,1)=a1;    de_(1,2)=a2;    de_(1,3)=0;    de_(1,4)=0;    de_(1,5)=0;
  de_(2,0)=a2;    de_(2,1)=a2;    de_(2,2)=a1;    de_(2,3)=0;    de_(2,4)=0;    de_(2,5)=0;
  de_(3,0)= 0;    de_(3,1)= 0;    de_(3,2)= 0;    de_(3,3)=G;    de_(3,4)=0;    de_(3,5)=0;
  de_(4,0)= 0;    de_(4,1)= 0;    de_(4,2)= 0;    de_(4,3)=0;    de_(4,4)=G;    de_(4,5)=0;
  de_(5,0)= 0;    de_(5,1)= 0;    de_(5,2)= 0;    de_(5,3)=0;    de_(5,4)=0;    de_(5,5)=G;
  // clang-format on
  return true;
}

//! Compute stress
template <unsigned Tdim>
Eigen::Matrix<double, 6, 1> mpm::LinearElastic<Tdim>::compute_stress(
    const Vector6d& stress, const Vector6d& dstrain,
<<<<<<< HEAD
    const ParticleBase<Tdim>* ptr) {

=======
    const ParticleBase<Tdim>* ptr, mpm::dense_map* state_vars) {
>>>>>>> 5959c8fc
  const Vector6d dstress = this->de_ * dstrain;
  return (stress + dstress);
}<|MERGE_RESOLUTION|>--- conflicted
+++ resolved
@@ -53,12 +53,7 @@
 template <unsigned Tdim>
 Eigen::Matrix<double, 6, 1> mpm::LinearElastic<Tdim>::compute_stress(
     const Vector6d& stress, const Vector6d& dstrain,
-<<<<<<< HEAD
-    const ParticleBase<Tdim>* ptr) {
-
-=======
     const ParticleBase<Tdim>* ptr, mpm::dense_map* state_vars) {
->>>>>>> 5959c8fc
   const Vector6d dstress = this->de_ * dstrain;
   return (stress + dstress);
 }