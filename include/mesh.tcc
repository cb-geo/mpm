// Constructor with id
template <unsigned Tdim>
mpm::Mesh<Tdim>::Mesh(unsigned id, bool isoparametric)
    : id_{id}, isoparametric_{isoparametric} {
  // Check if the dimension is between 1 & 3
  static_assert((Tdim >= 1 && Tdim <= 3), "Invalid global dimension");
  //! Logger
  std::string logger = "mesh::" + std::to_string(id);
  console_ = std::make_unique<spdlog::logger>(logger, mpm::stdout_sink);

  particles_.clear();
}

//! Create nodes from coordinates
template <unsigned Tdim>
bool mpm::Mesh<Tdim>::create_nodes(mpm::Index gnid,
                                   const std::string& node_type,
                                   const std::vector<VectorDim>& coordinates,
                                   bool check_duplicates) {
  bool status = true;
  try {
    // Check if nodal coordinates is empty
    if (coordinates.empty())
      throw std::runtime_error("List of coordinates is empty");
    // Iterate over all coordinates
    for (const auto& node_coordinates : coordinates) {
      // Add node to mesh and check
      bool insert_status = this->add_node(
          // Create a node of particular
          Factory<mpm::NodeBase<Tdim>, mpm::Index,
                  const Eigen::Matrix<double, Tdim, 1>&>::instance()
              ->create(node_type, static_cast<mpm::Index>(gnid),
                       node_coordinates),
          check_duplicates);

      // Increment node id
      if (insert_status) ++gnid;
      // When addition of node fails
      else
        throw std::runtime_error("Addition of node to mesh failed!");
    }
  } catch (std::exception& exception) {
    console_->error("{} #{}: {}\n", __FILE__, __LINE__, exception.what());
    status = false;
  }
  return status;
}

//! Add a node to the mesh
template <unsigned Tdim>
bool mpm::Mesh<Tdim>::add_node(const std::shared_ptr<mpm::NodeBase<Tdim>>& node,
                               bool check_duplicates) {
  bool insertion_status = nodes_.add(node, check_duplicates);
  // Add node to map
  if (insertion_status) map_nodes_.insert(node->id(), node);
  return insertion_status;
}

//! Remove a node from the mesh
template <unsigned Tdim>
bool mpm::Mesh<Tdim>::remove_node(
    const std::shared_ptr<mpm::NodeBase<Tdim>>& node) {
  const mpm::Index id = node->id();
  // Remove a node if found in the container
  return (nodes_.remove(node) && map_nodes_.remove(id));
}

//! Iterate over nodes
template <unsigned Tdim>
template <typename Toper>
void mpm::Mesh<Tdim>::iterate_over_nodes(Toper oper) {
  tbb::parallel_for_each(nodes_.cbegin(), nodes_.cend(), oper);
}

//! Iterate over nodes
template <unsigned Tdim>
template <typename Toper, typename Tpred>
void mpm::Mesh<Tdim>::iterate_over_nodes_predicate(Toper oper, Tpred pred) {
  tbb::parallel_for_each(nodes_.cbegin(), nodes_.cend(),
                         [=](std::shared_ptr<mpm::NodeBase<Tdim>> node) {
                           if (pred(node)) oper(node);
                         });
}

//! Create a list of active nodes in mesh
template <unsigned Tdim>
void mpm::Mesh<Tdim>::find_active_nodes() {
  // Clear existing list of active nodes
  this->active_nodes_.clear();

  for (auto nitr = nodes_.cbegin(); nitr != nodes_.cend(); ++nitr)
    if ((*nitr)->status()) this->active_nodes_.add(*nitr);
}

//! Iterate over active nodes
template <unsigned Tdim>
template <typename Toper>
void mpm::Mesh<Tdim>::iterate_over_active_nodes(Toper oper) {
  tbb::parallel_for_each(active_nodes_.cbegin(), active_nodes_.cend(), oper);
}

#ifdef USE_MPI
//! All reduce over nodal scalar property
template <unsigned Tdim>
template <typename Tgetfunctor, typename Tsetfunctor>
void mpm::Mesh<Tdim>::allreduce_nodal_scalar_property(Tgetfunctor getter,
                                                      Tsetfunctor setter) {
  // Create vector of nodal scalars
  mpm::Index nnodes = this->nodes_.size();
  std::vector<double> prop_get(nnodes), prop_set(nnodes);

  tbb::parallel_for_each(
      nodes_.cbegin(), nodes_.cend(),
      [=, &prop_get](std::shared_ptr<mpm::NodeBase<Tdim>> node) {
        prop_get.at(node->id()) = getter(node);
      });

  MPI_Allreduce(prop_get.data(), prop_set.data(), nnodes, MPI_DOUBLE, MPI_SUM,
                MPI_COMM_WORLD);

  tbb::parallel_for_each(
      nodes_.cbegin(), nodes_.cend(),
      [=, &prop_set](std::shared_ptr<mpm::NodeBase<Tdim>> node) {
        setter(node, prop_set.at(node->id()));
      });
}
#endif

#ifdef USE_MPI
//! All reduce over nodal vector property
template <unsigned Tdim>
template <typename Tgetfunctor, typename Tsetfunctor>
void mpm::Mesh<Tdim>::allreduce_nodal_vector_property(Tgetfunctor getter,
                                                      Tsetfunctor setter) {
  // Create vector of nodal vectors
  mpm::Index nnodes = this->nodes_.size();
  std::vector<Eigen::Matrix<double, Tdim, 1>> prop_get(nnodes),
      prop_set(nnodes);

  tbb::parallel_for_each(
      nodes_.cbegin(), nodes_.cend(),
      [=, &prop_get](std::shared_ptr<mpm::NodeBase<Tdim>> node) {
        prop_get.at(node->id()) = getter(node);
      });

  MPI_Allreduce(prop_get.data(), prop_set.data(), nnodes * Tdim, MPI_DOUBLE,
                MPI_SUM, MPI_COMM_WORLD);

  tbb::parallel_for_each(
      nodes_.cbegin(), nodes_.cend(),
      [=, &prop_set](std::shared_ptr<mpm::NodeBase<Tdim>> node) {
        setter(node, prop_set.at(node->id()));
      });
}
#endif

//! Create cells from node lists
template <unsigned Tdim>
bool mpm::Mesh<Tdim>::create_cells(
    mpm::Index gcid, const std::shared_ptr<mpm::Element<Tdim>>& element,
    const std::vector<std::vector<mpm::Index>>& cells, bool check_duplicates) {
  bool status = true;
  try {
    // Check if nodes in cell list is not empty
    if (cells.empty())
      throw std::runtime_error("List of nodes of cells is empty");

    for (const auto& nodes : cells) {
      // Create cell with element
      auto cell = std::make_shared<mpm::Cell<Tdim>>(gcid, nodes.size(), element,
                                                    this->isoparametric_);

      // Cell local node id
      unsigned local_nid = 0;
      // For nodeids in a given cell
      for (auto nid : nodes) {
        cell->add_node(local_nid, map_nodes_[nid]);
        ++local_nid;
      }

      // Add cell to mesh
      bool insert_cell = false;
      // Check if cell has all nodes before inserting to mesh
      if (cell->nnodes() == nodes.size()) {
        // Initialise cell before insertion
        cell->initialise();
        // If cell is initialised insert to mesh
        if (cell->is_initialised())
          insert_cell = this->add_cell(cell, check_duplicates);
      } else
        throw std::runtime_error("Invalid node ids for cell!");

      // Increment global cell id
      if (insert_cell) ++gcid;
      // When addition of cell fails
      else
        throw std::runtime_error("Addition of cell to mesh failed!");
    }
  } catch (std::exception& exception) {
    console_->error("{} #{}: {}\n", __FILE__, __LINE__, exception.what());
    status = false;
  }
  return status;
}

//! Add a cell to the mesh
template <unsigned Tdim>
bool mpm::Mesh<Tdim>::add_cell(const std::shared_ptr<mpm::Cell<Tdim>>& cell,
                               bool check_duplicates) {
  bool insertion_status = cells_.add(cell, check_duplicates);
  // Add cell to map
  if (insertion_status) map_cells_.insert(cell->id(), cell);
  return insertion_status;
}

//! Remove a cell from the mesh
template <unsigned Tdim>
bool mpm::Mesh<Tdim>::remove_cell(
    const std::shared_ptr<mpm::Cell<Tdim>>& cell) {
  const mpm::Index id = cell->id();
  // Remove a cell if found in the container
  return (cells_.remove(cell) && map_cells_.remove(id));
}

//! Iterate over cells
template <unsigned Tdim>
template <typename Toper>
void mpm::Mesh<Tdim>::iterate_over_cells(Toper oper) {
  tbb::parallel_for_each(cells_.cbegin(), cells_.cend(), oper);
}

//! Create cells from node lists
template <unsigned Tdim>
void mpm::Mesh<Tdim>::compute_cell_neighbours() {
  for (auto citr = cells_.cbegin(); citr != cells_.cend(); ++citr) {
    const auto faces = (*citr)->sorted_face_node_ids();
    for (const auto& face : faces) {
      faces_cells_.insert(
          std::pair<std::vector<mpm::Index>, mpm::Index>(face, (*citr)->id()));
    }
  }

  // Iterate through all unique keys in faces_cells_
  for (auto itr = faces_cells_.begin(); itr != faces_cells_.end();
       itr = faces_cells_.upper_bound(itr->first)) {
    // Returns a pair representing the range of elements with key
    auto range = faces_cells_.equal_range(itr->first);
    // A face is shared only by 2 cells (distance between the range is 2)
    if (std::distance(range.first, range.second) == 2) {
      // Add cell as neighbours to each other
      map_cells_[range.first->second]->add_neighbour(
          std::prev(range.second)->second);
      map_cells_[std::prev(range.second)->second]->add_neighbour(
          range.first->second);
    }
  }
}

//! Create cells from node lists
template <unsigned Tdim>
std::vector<Eigen::Matrix<double, Tdim, 1>>
    mpm::Mesh<Tdim>::generate_material_points(unsigned nquadratures) {
  std::vector<VectorDim> points;
  try {
    if (cells_.size() > 0) {
      points.reserve(cells_.size() * std::pow(nquadratures, Tdim));

      // Generate points
      for (auto citr = cells_.cbegin(); citr != cells_.cend(); ++citr) {
        (*citr)->assign_quadrature(nquadratures);
        const auto cpoints = (*citr)->generate_points();
        points.insert(std::end(points), std::begin(cpoints), std::end(cpoints));
      }
      console_->info(
          "Generate points:\n# of cells: {}\nExpected # of points: {}\n"
          "# of points generated: {}",
          cells_.size(), cells_.size() * std::pow(nquadratures, Tdim),
          points.size());
    } else
      throw std::runtime_error("No cells are found in the mesh!");
  } catch (std::exception& exception) {
    console_->error("{} #{}: {}\n", __FILE__, __LINE__, exception.what());
    points.clear();
  }
  return points;
}

//! Create particles from coordinates
template <unsigned Tdim>
bool mpm::Mesh<Tdim>::create_particles(
    const std::vector<mpm::Index>& gp_ids, const std::string& particle_type,
    const std::vector<VectorDim>& coordinates, bool check_duplicates) {
  bool status = true;
  try {
    unsigned gpid = 0;
    // Check if particle coordinates is empty
    if (coordinates.empty())
      throw std::runtime_error("List of coordinates is empty");
    // Iterate over particle coordinates
    for (const auto& particle_coordinates : coordinates) {
      // Add particle to mesh and check
      bool insert_status = this->add_particle(
          Factory<mpm::ParticleBase<Tdim>, mpm::Index,
                  const Eigen::Matrix<double, Tdim, 1>&>::instance()
              ->create(particle_type, static_cast<mpm::Index>(gp_ids.at(gpid)),
                       particle_coordinates),
          check_duplicates);

      // Increment particle id
      if (insert_status) ++gpid;
      // When addition of particle fails
      else
        throw std::runtime_error("Addition of particle to mesh failed!");
    }
  } catch (std::exception& exception) {
    console_->error("{} #{}: {}\n", __FILE__, __LINE__, exception.what());
    status = false;
  }
  return status;
}

//! Add a particle pointer to the mesh
template <unsigned Tdim>
bool mpm::Mesh<Tdim>::add_particle(
    const std::shared_ptr<mpm::ParticleBase<Tdim>>& particle, bool checks) {
  bool status = false;
  try {
    if (checks) {
      // Add only if particle can be located in any cell of the mesh
      if (this->locate_particle_cells(particle)) {
        status = particles_.add(particle, checks);
        particles_cell_ids_.insert(std::pair<mpm::Index, mpm::Index>(
            particle->id(), particle->cell_id()));
        map_particles_.insert(particle->id(), particle);
      } else {
        throw std::runtime_error("Particle not found in mesh");
      }
    } else {
      status = particles_.add(particle, checks);
      particles_cell_ids_.insert(std::pair<mpm::Index, mpm::Index>(
          particle->id(), particle->cell_id()));
      map_particles_.insert(particle->id(), particle);
    }
    if (!status) throw std::runtime_error("Particle addition failed");
  } catch (std::exception& exception) {
    console_->error("{} #{}: {}\n", __FILE__, __LINE__, exception.what());
    status = false;
  }
  return status;
}

//! Remove a particle pointer from the mesh
template <unsigned Tdim>
bool mpm::Mesh<Tdim>::remove_particle(
    const std::shared_ptr<mpm::ParticleBase<Tdim>>& particle) {
  const mpm::Index id = particle->id();
  // Remove associated cell for the particle
  map_particles_[id]->remove_cell();
  // Remove a particle if found in the container and map
  return (particles_.remove(particle) && map_particles_.remove(id));
}

//! Remove a particle by id
template <unsigned Tdim>
bool mpm::Mesh<Tdim>::remove_particle_by_id(mpm::Index id) {
  // Remove associated cell for the particle
  map_particles_[id]->remove_cell();
  bool result = particles_.remove(map_particles_[id]);
  return (result && map_particles_.remove(id));
}

//! Remove all particles in a cell given cell id
template <unsigned Tdim>
void mpm::Mesh<Tdim>::remove_all_nonrank_particles(unsigned rank) {
  // Remove associated cell for the particle
  for (auto citr = this->cells_.cbegin(); citr != this->cells_.cend(); ++citr) {
    // If cell is non empty
    if ((*citr)->particles().size() != 0 && (*citr)->rank() != rank) {
      auto particle_ids = (*citr)->particles();
      for (auto& id : particle_ids) {
        map_particles_[id]->remove_cell();
        particles_.remove(map_particles_[id]);
        map_particles_.remove(id);
      }
      (*citr)->clear_particle_ids();
    }
  }
}

//! Locate particles in a cell
template <unsigned Tdim>
std::vector<std::shared_ptr<mpm::ParticleBase<Tdim>>>
    mpm::Mesh<Tdim>::locate_particles_mesh() {

  std::vector<std::shared_ptr<mpm::ParticleBase<Tdim>>> particles;

  std::for_each(particles_.cbegin(), particles_.cend(),
                [=, &particles](
                    const std::shared_ptr<mpm::ParticleBase<Tdim>>& particle) {
                  // If particle is not found in mesh add to a list of particles
                  if (!this->locate_particle_cells(particle))
                    particles.emplace_back(particle);
                });

  return particles;
}

//! Locate particles in a cell
template <unsigned Tdim>
bool mpm::Mesh<Tdim>::locate_particle_cells(
    const std::shared_ptr<mpm::ParticleBase<Tdim>>& particle) {
  // Check the current cell if it is not invalid
  if (particle->cell_id() != std::numeric_limits<mpm::Index>::max()) {
    // If a cell id is present, but not a cell locate the cell from map
    if (!particle->cell_ptr())
      particle->assign_cell(map_cells_[particle->cell_id()]);
    if (particle->compute_reference_location()) return true;

    // Check if material point is in any of its nearest neighbours
    const auto neighbours = map_cells_[particle->cell_id()]->neighbours();
    Eigen::Matrix<double, Tdim, 1> xi;
    Eigen::Matrix<double, Tdim, 1> coordinates = particle->coordinates();
    for (auto neighbour : neighbours) {
      if (map_cells_[neighbour]->is_point_in_cell(coordinates, &xi)) {
        particle->assign_cell_xi(map_cells_[neighbour], xi);
        return true;
      }
    }
  }

  bool status = false;
  tbb::parallel_for_each(
      cells_.cbegin(), cells_.cend(),
      [=, &status](const std::shared_ptr<mpm::Cell<Tdim>>& cell) {
        // Check if particle is already found, if so don't run for other cells
        // Check if co-ordinates is within the cell, if true
        // add particle to cell
        Eigen::Matrix<double, Tdim, 1> xi;
        if (!status && cell->is_point_in_cell(particle->coordinates(), &xi)) {
          particle->assign_cell_xi(cell, xi);
          status = true;
        }
      });

  return status;
}

//! Iterate over particles
template <unsigned Tdim>
template <typename Toper>
void mpm::Mesh<Tdim>::iterate_over_particles(Toper oper) {
  tbb::parallel_for_each(particles_.cbegin(), particles_.cend(), oper);
}

//! Iterate over particle set
template <unsigned Tdim>
template <typename Toper>
void mpm::Mesh<Tdim>::iterate_over_particle_set(unsigned set_id, Toper oper) {
  tbb::parallel_for_each(this->particle_sets_.at(set_id).cbegin(),
                         this->particle_sets_.at(set_id).cend(), oper);
}

//! Add a neighbour mesh, using the local id of the mesh and a mesh pointer
template <unsigned Tdim>
bool mpm::Mesh<Tdim>::add_neighbour(
    unsigned local_id, const std::shared_ptr<mpm::Mesh<Tdim>>& mesh) {
  bool insertion_status = false;
  try {
    // If the mesh id is not the current mesh id
    if (mesh->id() != this->id()) {
      insertion_status = neighbour_meshes_.insert(local_id, mesh);
    } else {
      throw std::runtime_error("Invalid local id of a mesh neighbour");
    }
  } catch (std::exception& exception) {
    console_->error("{} #{}: {}\n", __FILE__, __LINE__, exception.what());
  }
  return insertion_status;
}

//! Return particle coordinates
template <unsigned Tdim>
std::vector<Eigen::Matrix<double, 3, 1>>
    mpm::Mesh<Tdim>::particle_coordinates() {
  std::vector<Eigen::Matrix<double, 3, 1>> particle_coordinates;
  for (auto pitr = particles_.cbegin(); pitr != particles_.cend(); ++pitr) {
    Eigen::Vector3d coordinates;
    coordinates.setZero();
    auto pcoords = (*pitr)->coordinates();
    // Fill coordinates to the size of dimensions
    for (unsigned i = 0; i < Tdim; ++i) coordinates(i) = pcoords(i);
    particle_coordinates.emplace_back(coordinates);
  }
  return particle_coordinates;
}

//! Return particle vector data
template <unsigned Tdim>
std::vector<Eigen::Matrix<double, 3, 1>> mpm::Mesh<Tdim>::particles_vector_data(
    const std::string& attribute, unsigned phase) {
  std::vector<Eigen::Matrix<double, 3, 1>> vector_data;
  try {
    // Iterate over particles
    for (auto pitr = particles_.cbegin(); pitr != particles_.cend(); ++pitr) {
      Eigen::Vector3d data;
      data.setZero();
<<<<<<< HEAD
      // Stresses
      if (attribute == "stresses") {
        auto pdata = (*pitr)->stress(phase);
        // Fill stresses to the size of dimensions
        for (unsigned i = 0; i < Tdim; ++i) data(i) = pdata(i);
      }
      // Pressure
      else if (attribute == "pressures") {
        auto pdata = (*pitr)->pressure(phase + 1);
        // Fill stresses to the size of dimensions
        for (unsigned i = 0; i < Tdim; ++i) data(i) = pdata;
      }
      // Strains
      else if (attribute == "strains") {
        auto pdata = (*pitr)->strain(phase);
        // Fill stresses to the size of dimensions
        for (unsigned i = 0; i < Tdim; ++i) data(i) = pdata(i);
      } else if (attribute == "strains_fluid") {
        auto pdata = (*pitr)->strain(phase + 1);
        // Fill stresses to the size of dimensions
        for (unsigned i = 0; i < Tdim; ++i) data(i) = pdata(i);
      }
      // Velocities
      else if (attribute == "velocities") {
        auto pdata = (*pitr)->velocity(phase);
        // Fill stresses to the size of dimensions
        for (unsigned i = 0; i < Tdim; ++i) data(i) = pdata(i);
      } else if (attribute == "velocities_fluid") {
        auto pdata = (*pitr)->velocity(phase + 1);
        // Fill stresses to the size of dimensions
        for (unsigned i = 0; i < Tdim; ++i) data(i) = pdata(i);
      }
      // Error
      else
        throw std::runtime_error("Invalid particle vector data attribute: !");
=======
      auto pdata = (*pitr)->vector_data(phase, attribute);
      // Fill stresses to the size of dimensions
      for (unsigned i = 0; i < Tdim; ++i) data(i) = pdata(i);

>>>>>>> 88df5765
      // Add to a vector of data
      vector_data.emplace_back(data);
    }
  } catch (std::exception& exception) {
    console_->error("{} #{}: {} {}\n", __FILE__, __LINE__, exception.what(),
                    attribute);
    vector_data.clear();
  }
  return vector_data;
}

//! Assign velocity constraints to nodes
template <unsigned Tdim>
bool mpm::Mesh<Tdim>::assign_velocity_constraints(
    const std::vector<std::tuple<mpm::Index, unsigned, double>>&
        velocity_constraints) {
  bool status = false;
  try {
    if (!nodes_.size())
      throw std::runtime_error(
          "No nodes have been assigned in mesh, cannot assign velocity "
          "constraints");

    for (const auto& velocity_constraint : velocity_constraints) {
      // Node id
      mpm::Index nid = std::get<0>(velocity_constraint);
      // Direction
      unsigned dir = std::get<1>(velocity_constraint);
      // Velocity
      double velocity = std::get<2>(velocity_constraint);

      // Apply constraint
      status = map_nodes_[nid]->assign_velocity_constraint(dir, velocity);

      if (!status)
        throw std::runtime_error("Node or velocity constraint is invalid");
    }
  } catch (std::exception& exception) {
    console_->error("{} #{}: {}\n", __FILE__, __LINE__, exception.what());
    status = false;
  }
  return status;
}

//! Assign friction constraints to nodes
template <unsigned Tdim>
bool mpm::Mesh<Tdim>::assign_friction_constraints(
    const std::vector<std::tuple<mpm::Index, unsigned, int, double>>&
        friction_constraints) {
  bool status = false;
  try {
    if (!nodes_.size())
      throw std::runtime_error(
          "No nodes have been assigned in mesh, cannot assign friction "
          "constraints");

    for (const auto& friction_constraint : friction_constraints) {
      // Node id
      mpm::Index nid = std::get<0>(friction_constraint);
      // Direction
      unsigned dir = std::get<1>(friction_constraint);
      // Sign
      int sign = std::get<2>(friction_constraint);
      // Friction
      double friction = std::get<3>(friction_constraint);

      // Apply constraint
      status = map_nodes_[nid]->assign_friction_constraint(dir, sign, friction);

      if (!status)
        throw std::runtime_error("Node or friction constraint is invalid");
    }
  } catch (std::exception& exception) {
    console_->error("{} #{}: {}\n", __FILE__, __LINE__, exception.what());
    status = false;
  }
  return status;
}

//! Assign pressure constraints to nodes
template <unsigned Tdim>
bool mpm::Mesh<Tdim>::assign_pressure_constraints(
    const unsigned phase,
    const std::vector<std::tuple<mpm::Index, double>>& pressure_constraints) {
  bool status = false;
  try {
    if (!nodes_.size())
      throw std::runtime_error(
          "No nodes have been assigned in mesh, cannot assign pressure "
          "constraints");

    for (const auto& pressure_constraint : pressure_constraints) {
      // Node id
      mpm::Index nid = std::get<0>(pressure_constraint);
      // Pressure
      double pressure = std::get<1>(pressure_constraint);

      // Apply constraint
      status = map_nodes_[nid]->assign_pressure_constraint(phase, pressure);

      if (!status)
        throw std::runtime_error("Node or pressure constraint is invalid");
    }
  } catch (std::exception& exception) {
    console_->error("{} #{}: {}\n", __FILE__, __LINE__, exception.what());
    status = false;
  }
  return status;
}

//! Assign particles volumes
template <unsigned Tdim>
bool mpm::Mesh<Tdim>::assign_particles_volumes(
    const std::vector<std::tuple<mpm::Index, double>>& particle_volumes) {
  bool status = true;
  const unsigned phase = 0;
  try {
    if (!particles_.size())
      throw std::runtime_error(
          "No particles have been assigned in mesh, cannot assign volume");

    for (const auto& particle_volume : particle_volumes) {
      // Particle id
      mpm::Index pid = std::get<0>(particle_volume);
      // Volume
      double volume = std::get<1>(particle_volume);

      if (map_particles_.find(pid) != map_particles_.end())
        status = map_particles_[pid]->assign_volume(phase, volume);

      if (!status)
        throw std::runtime_error("Cannot assign invalid particle volume");
    }
  } catch (std::exception& exception) {
    console_->error("{} #{}: {}\n", __FILE__, __LINE__, exception.what());
    status = false;
  }
  return status;
}

//! Compute and assign rotation matrix to nodes
template <unsigned Tdim>
bool mpm::Mesh<Tdim>::compute_nodal_rotation_matrices(
    const std::map<mpm::Index, Eigen::Matrix<double, Tdim, 1>>& euler_angles) {
  bool status = false;
  try {
    if (!nodes_.size())
      throw std::runtime_error(
          "No nodes have been assigned in mesh, cannot assign rotation "
          "matrix");

    // Loop through nodal_euler_angles of different nodes
    for (const auto& nodal_euler_angles : euler_angles) {
      // Node id
      mpm::Index nid = nodal_euler_angles.first;
      // Euler angles
      Eigen::Matrix<double, Tdim, 1> angles = nodal_euler_angles.second;
      // Compute rotation matrix
      const auto rotation_matrix = mpm::geometry::rotation_matrix(angles);

      // Apply rotation matrix to nodes
      map_nodes_[nid]->assign_rotation_matrix(rotation_matrix);
      status = true;
    }
  } catch (std::exception& exception) {
    console_->error("{} #{}: {}\n", __FILE__, __LINE__, exception.what());
    status = false;
  }
  return status;
}

//! Assign particle tractions
template <unsigned Tdim>
bool mpm::Mesh<Tdim>::assign_particles_tractions(
    const std::vector<std::tuple<mpm::Index, unsigned, double>>&
        particle_tractions) {
  bool status = true;
  // TODO: Remove phase
  const unsigned phase = 0;
  try {
    if (!particles_.size())
      throw std::runtime_error(
          "No particles have been assigned in mesh, cannot assign traction");
    for (const auto& particle_traction : particle_tractions) {
      // Particle id
      mpm::Index pid = std::get<0>(particle_traction);
      // Direction
      unsigned dir = std::get<1>(particle_traction);
      // Traction
      double traction = std::get<2>(particle_traction);

      if (map_particles_.find(pid) != map_particles_.end())
        status = map_particles_[pid]->assign_traction(phase, dir, traction);

      if (!status) throw std::runtime_error("Traction is invalid for particle");
    }
  } catch (std::exception& exception) {
    console_->error("{} #{}: {}\n", __FILE__, __LINE__, exception.what());
    status = false;
  }
  return status;
}

//! Assign particles velocity constraints
template <unsigned Tdim>
bool mpm::Mesh<Tdim>::assign_particles_velocity_constraints(
    const std::vector<std::tuple<mpm::Index, unsigned, double>>&
        particle_velocity_constraints) {
  bool status = true;
  // TODO: Remove phase
  const unsigned phase = 0;
  try {
    if (!particles_.size())
      throw std::runtime_error(
          "No particles have been assigned in mesh, cannot assign velocity");
    for (const auto& particle_velocity_constraint :
         particle_velocity_constraints) {
      // Particle id
      mpm::Index pid = std::get<0>(particle_velocity_constraint);
      // Direction
      unsigned dir = std::get<1>(particle_velocity_constraint);
      // Velocity
      double velocity = std::get<2>(particle_velocity_constraint);

      if (map_particles_.find(pid) != map_particles_.end())
        status = map_particles_[pid]->assign_particle_velocity_constraint(
            dir, velocity);

      if (!status)
        throw std::runtime_error("Velocity constraint is invalid for particle");
    }
  } catch (std::exception& exception) {
    console_->error("{} #{}: {}\n", __FILE__, __LINE__, exception.what());
    status = false;
  }
  return status;
}

//! Assign particles pressure constraints
template <unsigned Tdim>
bool mpm::Mesh<Tdim>::assign_particles_pressure_constraints(
    const unsigned phase, const std::vector<std::tuple<mpm::Index, double>>&
                              particle_pressure_constraints) {
  bool status = true;

  try {
    if (!particles_.size())
      throw std::runtime_error(
          "No particles have been assigned in mesh, cannot assign pressure");
    for (const auto& particle_pressure_constraint :
         particle_pressure_constraints) {
      // Particle id
      mpm::Index pid = std::get<0>(particle_pressure_constraint);
      // Pressure
      double pressure = std::get<1>(particle_pressure_constraint);

      if (map_particles_.find(pid) != map_particles_.end())
        status = map_particles_[pid]->assign_particle_pressure_constraint(
            phase, pressure);

      if (!status)
        throw std::runtime_error("Pressure constraint is invalid for particle");
    }
  } catch (std::exception& exception) {
    console_->error("{} #{}: {}\n", __FILE__, __LINE__, exception.what());
    status = false;
  }
  return status;
}

//! Assign node tractions
template <unsigned Tdim>
bool mpm::Mesh<Tdim>::assign_nodal_tractions(
    const std::vector<std::tuple<mpm::Index, unsigned, double>>&
        node_tractions) {
  bool status = true;
  // TODO: Remove phase
  const unsigned phase = 0;
  try {
    if (!nodes_.size())
      throw std::runtime_error(
          "No nodes have been assigned in mesh, cannot assign traction");
    for (const auto& node_traction : node_tractions) {
      // Node id
      mpm::Index pid = std::get<0>(node_traction);
      // Direction
      unsigned dir = std::get<1>(node_traction);
      // Traction
      double traction = std::get<2>(node_traction);

      if (map_nodes_.find(pid) != map_nodes_.end())
        status = map_nodes_[pid]->assign_traction_force(phase, dir, traction);

      if (!status) throw std::runtime_error("Traction is invalid for node");
    }
  } catch (std::exception& exception) {
    console_->error("{} #{}: {}\n", __FILE__, __LINE__, exception.what());
    status = false;
  }
  return status;
}

//! Assign particle stresses
template <unsigned Tdim>
bool mpm::Mesh<Tdim>::assign_particles_stresses(
    const std::vector<Eigen::Matrix<double, 6, 1>>& particle_stresses) {
  bool status = true;
  // TODO: Remove phase
  const unsigned phase = 0;
  try {
    if (!particles_.size())
      throw std::runtime_error(
          "No particles have been assigned in mesh, cannot assign stresses");

    if (particles_.size() != particle_stresses.size())
      throw std::runtime_error(
          "Number of particles in mesh and initial stresses don't match");

    unsigned i = 0;
    for (auto pitr = particles_.cbegin(); pitr != particles_.cend(); ++pitr) {
      (*pitr)->initial_stress(phase, particle_stresses.at(i));
      ++i;
    }
  } catch (std::exception& exception) {
    console_->error("{} #{}: {}\n", __FILE__, __LINE__, exception.what());
    status = false;
  }
  return status;
}

//! Assign particle pore pressures
template <unsigned Tdim>
bool mpm::Mesh<Tdim>::assign_particles_pore_pressures(
    const unsigned pore_fluid,
    const std::vector<double>& particle_pore_pressure) {
  bool status = true;

  try {
    if (!particles_.size())
      throw std::runtime_error(
          "No particles have been assigned in mesh, cannot assign pore "
          "pressures");

    if (particles_.size() != particle_pore_pressure.size())
      throw std::runtime_error(
          "Number of particles in mesh and initial pore pressures don't match");

    unsigned i = 0;
    for (auto pitr = particles_.cbegin(); pitr != particles_.cend(); ++pitr) {
      (*pitr)->initial_pore_pressure(pore_fluid, particle_pore_pressure.at(i));
      ++i;
    }
  } catch (std::exception& exception) {
    console_->error("{} #{}: {}\n", __FILE__, __LINE__, exception.what());
    status = false;
  }
  return status;
}

//! Assign particle cells
template <unsigned Tdim>
bool mpm::Mesh<Tdim>::assign_particles_cells(
    const std::vector<std::array<mpm::Index, 2>>& particles_cells) {
  bool status = true;
  try {
    if (!particles_.size())
      throw std::runtime_error(
          "No particles have been assigned in mesh, cannot assign cells");
    for (const auto& particle_cell : particles_cells) {
      // Particle id
      mpm::Index pid = particle_cell[0];
      // Cell id
      mpm::Index cid = particle_cell[1];

      map_particles_[pid]->assign_cell_id(cid);
    }
  } catch (std::exception& exception) {
    console_->error("{} #{}: {}\n", __FILE__, __LINE__, exception.what());
    status = false;
  }
  return status;
}

//! Return particle cells
template <unsigned Tdim>
std::vector<std::array<mpm::Index, 2>> mpm::Mesh<Tdim>::particles_cells()
    const {
  std::vector<std::array<mpm::Index, 2>> particles_cells;
  try {
    if (!particles_.size())
      throw std::runtime_error(
          "No particles have been assigned in mesh, cannot write cells");
    for (auto pitr = particles_.cbegin(); pitr != particles_.cend(); ++pitr) {
      if ((*pitr)->cell_id() != std::numeric_limits<mpm::Index>::max())
        particles_cells.emplace_back(
            std::array<mpm::Index, 2>({(*pitr)->id(), (*pitr)->cell_id()}));
    }
  } catch (std::exception& exception) {
    console_->error("{} #{}: {}\n", __FILE__, __LINE__, exception.what());
    particles_cells.clear();
  }
  return particles_cells;
}

//! Assign velocity constraints to cells
template <unsigned Tdim>
bool mpm::Mesh<Tdim>::assign_cell_velocity_constraints(
    const std::vector<std::tuple<mpm::Index, unsigned, unsigned, double>>&
        velocity_constraints) {
  bool status = false;
  try {
    // Check the number of nodes
    if (!nodes_.size()) {
      throw std::runtime_error(
          "No cells have been assigned in mesh, cannot assign velocity "
          "constraints");
    }
    // Loop through all the velocity constraints
    for (const auto& velocity_constraint : velocity_constraints) {
      // Cell id
      const mpm::Index cell_id = std::get<0>(velocity_constraint);
      // Face id
      const unsigned face_id = std::get<1>(velocity_constraint);
      // Direction of the local coordinate system of the face
      // Tdim = 2, Normal is y local axis, dir = 1
      // Tdim = 3, Normal is z local axis, dir = 2
      const unsigned dir = std::get<2>(velocity_constraint);
      // Velocity
      const double velocity = std::get<3>(velocity_constraint);

      // Apply constraint
      for (auto citr = cells_.cbegin(); citr != cells_.cend(); ++citr) {
        if ((*citr)->id() == cell_id) {
          status = (*citr)->assign_velocity_constraint(face_id, dir, velocity);
          break;
        }
      }

      if (!status)
        throw std::runtime_error(
            "Cell or face or velocity constraint is invalid");
    }
  } catch (std::exception& exception) {
    console_->error("{} #{}: {}\n", __FILE__, __LINE__, exception.what());
    status = false;
  }
  return status;
}

//! Write particles to HDF5
template <unsigned Tdim>
bool mpm::Mesh<Tdim>::write_particles_hdf5(unsigned phase,
                                           const std::string& filename) {
  const unsigned nparticles = this->nparticles();

  std::vector<HDF5Particle> particle_data;  // = new HDF5Particle[nparticles];
  particle_data.reserve(nparticles);

<<<<<<< HEAD
  mpm::Index i = 0;
  for (auto pitr = particles_.cbegin(); pitr != particles_.cend(); ++pitr) {

    Eigen::Vector3d coordinates;
    coordinates.setZero();
    Eigen::VectorXd coords = (*pitr)->coordinates();
    for (unsigned j = 0; j < Tdim; ++j) coordinates[j] = coords[j];

    Eigen::Vector3d velocity;
    velocity.setZero();
    for (unsigned j = 0; j < Tdim; ++j)
      velocity[j] = (*pitr)->velocity(phase)[j];

    // Particle local size
    Eigen::Vector3d nsize;
    nsize.setZero();
    Eigen::VectorXd size = (*pitr)->natural_size();
    for (unsigned j = 0; j < Tdim; ++j) nsize[j] = size[j];

    Eigen::Matrix<double, 6, 1> stress = (*pitr)->stress(phase);

    Eigen::Matrix<double, 6, 1> strain = (*pitr)->strain(phase);

    particle_data[i].id = (*pitr)->id();
    particle_data[i].mass = (*pitr)->mass(phase);
    particle_data[i].volume = (*pitr)->volume(phase);
    particle_data[i].pressure = (*pitr)->pressure(phase + 1);

    particle_data[i].coord_x = coordinates[0];
    particle_data[i].coord_y = coordinates[1];
    particle_data[i].coord_z = coordinates[2];

    particle_data[i].nsize_x = nsize[0];
    particle_data[i].nsize_y = nsize[1];
    particle_data[i].nsize_z = nsize[2];

    particle_data[i].velocity_x = velocity[0];
    particle_data[i].velocity_y = velocity[1];
    particle_data[i].velocity_z = velocity[2];
=======
  for (auto pitr = particles_.cbegin(); pitr != particles_.cend(); ++pitr)
    particle_data.emplace_back((*pitr)->hdf5(phase));
>>>>>>> 88df5765

  // Calculate the size and the offsets of our struct members in memory
  const hsize_t NRECORDS = nparticles;

  const hsize_t NFIELDS = 31;

  size_t dst_size = sizeof(HDF5Particle);
  size_t dst_offset[NFIELDS] = {
      HOFFSET(HDF5Particle, id),
      HOFFSET(HDF5Particle, mass),
      HOFFSET(HDF5Particle, volume),
      HOFFSET(HDF5Particle, pressure),
      HOFFSET(HDF5Particle, coord_x),
      HOFFSET(HDF5Particle, coord_y),
      HOFFSET(HDF5Particle, coord_z),
      HOFFSET(HDF5Particle, displacement_x),
      HOFFSET(HDF5Particle, displacement_y),
      HOFFSET(HDF5Particle, displacement_z),
      HOFFSET(HDF5Particle, nsize_x),
      HOFFSET(HDF5Particle, nsize_y),
      HOFFSET(HDF5Particle, nsize_z),
      HOFFSET(HDF5Particle, velocity_x),
      HOFFSET(HDF5Particle, velocity_y),
      HOFFSET(HDF5Particle, velocity_z),
      HOFFSET(HDF5Particle, stress_xx),
      HOFFSET(HDF5Particle, stress_yy),
      HOFFSET(HDF5Particle, stress_zz),
      HOFFSET(HDF5Particle, tau_xy),
      HOFFSET(HDF5Particle, tau_yz),
      HOFFSET(HDF5Particle, tau_xz),
      HOFFSET(HDF5Particle, strain_xx),
      HOFFSET(HDF5Particle, strain_yy),
      HOFFSET(HDF5Particle, strain_zz),
      HOFFSET(HDF5Particle, gamma_xy),
      HOFFSET(HDF5Particle, gamma_yz),
      HOFFSET(HDF5Particle, gamma_xz),
      HOFFSET(HDF5Particle, epsilon_v),
      HOFFSET(HDF5Particle, status),
      HOFFSET(HDF5Particle, cell_id),
  };

  size_t dst_sizes[NFIELDS] = {
      sizeof(particle_data[0].id),
      sizeof(particle_data[0].mass),
      sizeof(particle_data[0].volume),
      sizeof(particle_data[0].pressure),
      sizeof(particle_data[0].coord_x),
      sizeof(particle_data[0].coord_y),
      sizeof(particle_data[0].coord_z),
      sizeof(particle_data[0].displacement_x),
      sizeof(particle_data[0].displacement_y),
      sizeof(particle_data[0].displacement_z),
      sizeof(particle_data[0].nsize_x),
      sizeof(particle_data[0].nsize_y),
      sizeof(particle_data[0].nsize_z),
      sizeof(particle_data[0].velocity_x),
      sizeof(particle_data[0].velocity_y),
      sizeof(particle_data[0].velocity_z),
      sizeof(particle_data[0].stress_xx),
      sizeof(particle_data[0].stress_yy),
      sizeof(particle_data[0].stress_zz),
      sizeof(particle_data[0].tau_xy),
      sizeof(particle_data[0].tau_yz),
      sizeof(particle_data[0].tau_xz),
      sizeof(particle_data[0].strain_xx),
      sizeof(particle_data[0].strain_yy),
      sizeof(particle_data[0].strain_zz),
      sizeof(particle_data[0].gamma_xy),
      sizeof(particle_data[0].gamma_yz),
      sizeof(particle_data[0].gamma_xz),
      sizeof(particle_data[0].epsilon_v),
      sizeof(particle_data[0].status),
      sizeof(particle_data[0].cell_id),
  };

  // Define particle field information
  const char* field_names[NFIELDS] = {"id",
                                      "mass",
                                      "volume",
                                      "pressure",
                                      "coord_x",
                                      "coord_y",
                                      "coord_z",
                                      "displacement_x",
                                      "displacement_y",
                                      "displacement_z",
                                      "nsize_x",
                                      "nsize_y",
                                      "nsize_z",
                                      "velocity_x",
                                      "velocity_y",
                                      "velocity_z",
                                      "stress_xx",
                                      "stress_yy",
                                      "stress_zz",
                                      "tau_xy",
                                      "tau_yz",
                                      "tau_xz",
                                      "strain_xx",
                                      "strain_yy",
                                      "strain_zz",
                                      "gamma_xy",
                                      "gamma_yz",
                                      "gamma_xz",
                                      "epsilon_v",
                                      "status",
                                      "cell_id"};

  hid_t field_type[NFIELDS];
  hid_t string_type;
  hid_t file_id;
  hsize_t chunk_size = 10000;
  int* fill_data = NULL;
  int compress = 0;

  // Initialize the field_type
  field_type[0] = H5T_NATIVE_LLONG;
  field_type[1] = H5T_NATIVE_DOUBLE;
  field_type[2] = H5T_NATIVE_DOUBLE;
  field_type[3] = H5T_NATIVE_DOUBLE;
  field_type[4] = H5T_NATIVE_DOUBLE;
  field_type[5] = H5T_NATIVE_DOUBLE;
  field_type[6] = H5T_NATIVE_DOUBLE;
  field_type[7] = H5T_NATIVE_DOUBLE;
  field_type[8] = H5T_NATIVE_DOUBLE;
  field_type[9] = H5T_NATIVE_DOUBLE;
  field_type[10] = H5T_NATIVE_DOUBLE;
  field_type[11] = H5T_NATIVE_DOUBLE;
  field_type[12] = H5T_NATIVE_DOUBLE;
  field_type[13] = H5T_NATIVE_DOUBLE;
  field_type[14] = H5T_NATIVE_DOUBLE;
  field_type[15] = H5T_NATIVE_DOUBLE;
  field_type[16] = H5T_NATIVE_DOUBLE;
  field_type[17] = H5T_NATIVE_DOUBLE;
  field_type[18] = H5T_NATIVE_DOUBLE;
  field_type[19] = H5T_NATIVE_DOUBLE;
  field_type[20] = H5T_NATIVE_DOUBLE;
  field_type[21] = H5T_NATIVE_DOUBLE;
  field_type[22] = H5T_NATIVE_DOUBLE;
  field_type[23] = H5T_NATIVE_DOUBLE;
  field_type[24] = H5T_NATIVE_DOUBLE;
  field_type[25] = H5T_NATIVE_DOUBLE;
  field_type[26] = H5T_NATIVE_DOUBLE;
  field_type[27] = H5T_NATIVE_DOUBLE;
  field_type[28] = H5T_NATIVE_DOUBLE;
  field_type[29] = H5T_NATIVE_HBOOL;
  field_type[30] = H5T_NATIVE_LLONG;

  // Create a new file using default properties.
  file_id =
      H5Fcreate(filename.c_str(), H5F_ACC_TRUNC, H5P_DEFAULT, H5P_DEFAULT);

  // make a table
  H5TBmake_table("Table Title", file_id, "table", NFIELDS, NRECORDS, dst_size,
                 field_names, dst_offset, field_type, chunk_size, fill_data,
                 compress, particle_data.data());

  H5Fclose(file_id);
  return true;
}

//! Write particles to HDF5
template <unsigned Tdim>
bool mpm::Mesh<Tdim>::read_particles_hdf5(unsigned phase,
                                          const std::string& filename) {

  // Create a new file using default properties.
  hid_t file_id = H5Fopen(filename.c_str(), H5F_ACC_RDONLY, H5P_DEFAULT);
  // Throw an error if file can't be found
  if (file_id < 0) throw std::runtime_error("HDF5 particle file is not found");

  // Calculate the size and the offsets of our struct members in memory
  const unsigned nparticles = this->nparticles();
  const hsize_t NRECORDS = nparticles;

  const hsize_t NFIELDS = 31;

  size_t dst_size = sizeof(HDF5Particle);
  size_t dst_offset[NFIELDS] = {
      HOFFSET(HDF5Particle, id),
      HOFFSET(HDF5Particle, mass),
      HOFFSET(HDF5Particle, volume),
      HOFFSET(HDF5Particle, pressure),
      HOFFSET(HDF5Particle, coord_x),
      HOFFSET(HDF5Particle, coord_y),
      HOFFSET(HDF5Particle, coord_z),
      HOFFSET(HDF5Particle, displacement_x),
      HOFFSET(HDF5Particle, displacement_y),
      HOFFSET(HDF5Particle, displacement_z),
      HOFFSET(HDF5Particle, nsize_x),
      HOFFSET(HDF5Particle, nsize_y),
      HOFFSET(HDF5Particle, nsize_z),
      HOFFSET(HDF5Particle, velocity_x),
      HOFFSET(HDF5Particle, velocity_y),
      HOFFSET(HDF5Particle, velocity_z),
      HOFFSET(HDF5Particle, stress_xx),
      HOFFSET(HDF5Particle, stress_yy),
      HOFFSET(HDF5Particle, stress_zz),
      HOFFSET(HDF5Particle, tau_xy),
      HOFFSET(HDF5Particle, tau_yz),
      HOFFSET(HDF5Particle, tau_xz),
      HOFFSET(HDF5Particle, strain_xx),
      HOFFSET(HDF5Particle, strain_yy),
      HOFFSET(HDF5Particle, strain_zz),
      HOFFSET(HDF5Particle, gamma_xy),
      HOFFSET(HDF5Particle, gamma_yz),
      HOFFSET(HDF5Particle, gamma_xz),
      HOFFSET(HDF5Particle, epsilon_v),
      HOFFSET(HDF5Particle, status),
      HOFFSET(HDF5Particle, cell_id),
  };

  // To get size
  HDF5Particle particle;

  size_t dst_sizes[NFIELDS] = {
      sizeof(particle.id),
      sizeof(particle.mass),
      sizeof(particle.volume),
      sizeof(particle.pressure),
      sizeof(particle.coord_x),
      sizeof(particle.coord_y),
      sizeof(particle.coord_z),
      sizeof(particle.displacement_x),
      sizeof(particle.displacement_y),
      sizeof(particle.displacement_z),
      sizeof(particle.nsize_x),
      sizeof(particle.nsize_y),
      sizeof(particle.nsize_z),
      sizeof(particle.velocity_x),
      sizeof(particle.velocity_y),
      sizeof(particle.velocity_z),
      sizeof(particle.stress_xx),
      sizeof(particle.stress_yy),
      sizeof(particle.stress_zz),
      sizeof(particle.tau_xy),
      sizeof(particle.tau_yz),
      sizeof(particle.tau_xz),
      sizeof(particle.strain_xx),
      sizeof(particle.strain_yy),
      sizeof(particle.strain_zz),
      sizeof(particle.gamma_xy),
      sizeof(particle.gamma_yz),
      sizeof(particle.gamma_xz),
      sizeof(particle.epsilon_v),
      sizeof(particle.status),
      sizeof(particle.cell_id),
  };

  std::vector<HDF5Particle> dst_buf;
  dst_buf.reserve(nparticles);
  // Read the table
  H5TBread_table(file_id, "table", dst_size, dst_offset, dst_sizes,
                 dst_buf.data());

  unsigned i = 0;
  for (auto pitr = particles_.cbegin(); pitr != particles_.cend(); ++pitr) {
    particle = dst_buf[i];
    // Initialise particle with HDF5 data
    (*pitr)->initialise_particle(particle);
    ++i;
  }
  // close the file
  H5Fclose(file_id);
  return true;
}

//! Nodal coordinates
template <unsigned Tdim>
std::vector<Eigen::Matrix<double, 3, 1>> mpm::Mesh<Tdim>::nodal_coordinates()
    const {

  // Nodal coordinates
  std::vector<Eigen::Matrix<double, 3, 1>> coordinates;
  coordinates.reserve(nodes_.size());

  try {
    if (nodes_.size() == 0)
      throw std::runtime_error("No nodes have been initialised!");

    // Fill nodal coordinates
    for (auto nitr = nodes_.cbegin(); nitr != nodes_.cend(); ++nitr) {
      // initialise coordinates
      Eigen::Matrix<double, 3, 1> node;
      node.setZero();
      auto coords = (*nitr)->coordinates();

      for (unsigned i = 0; i < coords.size(); ++i) node(i) = coords(i);

      coordinates.emplace_back(node);
    }
  } catch (std::exception& exception) {
    console_->error("{} #{}: {}\n", __FILE__, __LINE__, exception.what());
    coordinates.clear();
  }
  return coordinates;
}

//! Cell node pairs
template <unsigned Tdim>
std::vector<std::array<mpm::Index, 2>> mpm::Mesh<Tdim>::node_pairs() const {
  // Vector of node_pairs
  std::vector<std::array<mpm::Index, 2>> node_pairs;

  try {
    if (cells_.size() == 0)
      throw std::runtime_error("No cells have been initialised!");

    for (auto citr = cells_.cbegin(); citr != cells_.cend(); ++citr) {
      const auto pairs = (*citr)->side_node_pairs();
      node_pairs.insert(std::end(node_pairs), std::begin(pairs),
                        std::end(pairs));
    }

  } catch (std::exception& exception) {
    console_->error("{} #{}: {}\n", __FILE__, __LINE__, exception.what());
    node_pairs.clear();
  }
  return node_pairs;
}

//! Create map of container of particles in sets
template <unsigned Tdim>
bool mpm::Mesh<Tdim>::create_particle_sets(
    const tsl::robin_map<mpm::Index, std::vector<mpm::Index>>& particle_sets,
    bool check_duplicates) {
  bool status = false;
  try {
    // Create container for each particle set
    for (auto sitr = particle_sets.begin(); sitr != particle_sets.end();
         ++sitr) {
      // Create a container for the set
      Container<ParticleBase<Tdim>> particles;
      // Reserve the size of the container
      particles.reserve((sitr->second).size());
      // Add particles to the container
      for (auto pid : sitr->second) {
        bool insertion_status =
            particles.add(map_particles_[pid], check_duplicates);
      }
      // Create the map of the container
      status = this->particle_sets_
                   .insert(std::pair<mpm::Index, Container<ParticleBase<Tdim>>>(
                       sitr->first, particles))
                   .second;
    }
  } catch (std::exception& exception) {
    console_->error("{} #{}: {}\n", __FILE__, __LINE__, exception.what());
  }
  return status;
}

template <unsigned Tdim>
mpm::Container<mpm::Cell<Tdim>> mpm::Mesh<Tdim>::cells() {
  return this->cells_;
}

//! return particle_ptr
template <unsigned Tdim>
std::map<mpm::Index, mpm::Index>* mpm::Mesh<Tdim>::particles_cell_ids() {
  return &(this->particles_cell_ids_);
}<|MERGE_RESOLUTION|>--- conflicted
+++ resolved
@@ -504,48 +504,10 @@
     for (auto pitr = particles_.cbegin(); pitr != particles_.cend(); ++pitr) {
       Eigen::Vector3d data;
       data.setZero();
-<<<<<<< HEAD
-      // Stresses
-      if (attribute == "stresses") {
-        auto pdata = (*pitr)->stress(phase);
-        // Fill stresses to the size of dimensions
-        for (unsigned i = 0; i < Tdim; ++i) data(i) = pdata(i);
-      }
-      // Pressure
-      else if (attribute == "pressures") {
-        auto pdata = (*pitr)->pressure(phase + 1);
-        // Fill stresses to the size of dimensions
-        for (unsigned i = 0; i < Tdim; ++i) data(i) = pdata;
-      }
-      // Strains
-      else if (attribute == "strains") {
-        auto pdata = (*pitr)->strain(phase);
-        // Fill stresses to the size of dimensions
-        for (unsigned i = 0; i < Tdim; ++i) data(i) = pdata(i);
-      } else if (attribute == "strains_fluid") {
-        auto pdata = (*pitr)->strain(phase + 1);
-        // Fill stresses to the size of dimensions
-        for (unsigned i = 0; i < Tdim; ++i) data(i) = pdata(i);
-      }
-      // Velocities
-      else if (attribute == "velocities") {
-        auto pdata = (*pitr)->velocity(phase);
-        // Fill stresses to the size of dimensions
-        for (unsigned i = 0; i < Tdim; ++i) data(i) = pdata(i);
-      } else if (attribute == "velocities_fluid") {
-        auto pdata = (*pitr)->velocity(phase + 1);
-        // Fill stresses to the size of dimensions
-        for (unsigned i = 0; i < Tdim; ++i) data(i) = pdata(i);
-      }
-      // Error
-      else
-        throw std::runtime_error("Invalid particle vector data attribute: !");
-=======
       auto pdata = (*pitr)->vector_data(phase, attribute);
       // Fill stresses to the size of dimensions
       for (unsigned i = 0; i < Tdim; ++i) data(i) = pdata(i);
 
->>>>>>> 88df5765
       // Add to a vector of data
       vector_data.emplace_back(data);
     }
@@ -1004,50 +966,8 @@
   std::vector<HDF5Particle> particle_data;  // = new HDF5Particle[nparticles];
   particle_data.reserve(nparticles);
 
-<<<<<<< HEAD
-  mpm::Index i = 0;
-  for (auto pitr = particles_.cbegin(); pitr != particles_.cend(); ++pitr) {
-
-    Eigen::Vector3d coordinates;
-    coordinates.setZero();
-    Eigen::VectorXd coords = (*pitr)->coordinates();
-    for (unsigned j = 0; j < Tdim; ++j) coordinates[j] = coords[j];
-
-    Eigen::Vector3d velocity;
-    velocity.setZero();
-    for (unsigned j = 0; j < Tdim; ++j)
-      velocity[j] = (*pitr)->velocity(phase)[j];
-
-    // Particle local size
-    Eigen::Vector3d nsize;
-    nsize.setZero();
-    Eigen::VectorXd size = (*pitr)->natural_size();
-    for (unsigned j = 0; j < Tdim; ++j) nsize[j] = size[j];
-
-    Eigen::Matrix<double, 6, 1> stress = (*pitr)->stress(phase);
-
-    Eigen::Matrix<double, 6, 1> strain = (*pitr)->strain(phase);
-
-    particle_data[i].id = (*pitr)->id();
-    particle_data[i].mass = (*pitr)->mass(phase);
-    particle_data[i].volume = (*pitr)->volume(phase);
-    particle_data[i].pressure = (*pitr)->pressure(phase + 1);
-
-    particle_data[i].coord_x = coordinates[0];
-    particle_data[i].coord_y = coordinates[1];
-    particle_data[i].coord_z = coordinates[2];
-
-    particle_data[i].nsize_x = nsize[0];
-    particle_data[i].nsize_y = nsize[1];
-    particle_data[i].nsize_z = nsize[2];
-
-    particle_data[i].velocity_x = velocity[0];
-    particle_data[i].velocity_y = velocity[1];
-    particle_data[i].velocity_z = velocity[2];
-=======
   for (auto pitr = particles_.cbegin(); pitr != particles_.cend(); ++pitr)
     particle_data.emplace_back((*pitr)->hdf5(phase));
->>>>>>> 88df5765
 
   // Calculate the size and the offsets of our struct members in memory
   const hsize_t NRECORDS = nparticles;
