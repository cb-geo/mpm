// Constructor with id
template <unsigned Tdim>
mpm::Mesh<Tdim>::Mesh(unsigned id, bool isoparametric)
    : id_{id}, isoparametric_{isoparametric} {
  // Check if the dimension is between 1 & 3
  static_assert((Tdim >= 1 && Tdim <= 3), "Invalid global dimension");
  //! Logger
  std::string logger = "mesh::" + std::to_string(id);
  console_ = std::make_unique<spdlog::logger>(logger, mpm::stdout_sink);

  particles_.clear();
}

//! Create nodes from coordinates
template <unsigned Tdim>
bool mpm::Mesh<Tdim>::create_nodes(mpm::Index gnid,
                                   const std::string& node_type,
                                   const std::vector<VectorDim>& coordinates,
                                   bool check_duplicates) {
  bool status = true;
  try {
    // Check if nodal coordinates is empty
    if (coordinates.empty())
      throw std::runtime_error("List of coordinates is empty");
    // Iterate over all coordinates
    for (const auto& node_coordinates : coordinates) {
      // Add node to mesh and check
      bool insert_status = this->add_node(
          // Create a node of particular
          Factory<mpm::NodeBase<Tdim>, mpm::Index,
                  const Eigen::Matrix<double, Tdim, 1>&>::instance()
              ->create(node_type, static_cast<mpm::Index>(gnid),
                       node_coordinates),
          check_duplicates);

      // Increment node id
      if (insert_status) ++gnid;
      // When addition of node fails
      else
        throw std::runtime_error("Addition of node to mesh failed!");
    }
  } catch (std::exception& exception) {
    console_->error("{} #{}: {}\n", __FILE__, __LINE__, exception.what());
    status = false;
  }
  return status;
}

//! Add a node to the mesh
template <unsigned Tdim>
bool mpm::Mesh<Tdim>::add_node(const std::shared_ptr<mpm::NodeBase<Tdim>>& node,
                               bool check_duplicates) {
  bool insertion_status = nodes_.add(node, check_duplicates);
  // Add node to map
  if (insertion_status) map_nodes_.insert(node->id(), node);
  return insertion_status;
}

//! Remove a node from the mesh
template <unsigned Tdim>
bool mpm::Mesh<Tdim>::remove_node(
    const std::shared_ptr<mpm::NodeBase<Tdim>>& node) {
  const mpm::Index id = node->id();
  // Remove a node if found in the container
  return (nodes_.remove(node) && map_nodes_.remove(id));
}

//! Iterate over nodes
template <unsigned Tdim>
template <typename Toper>
void mpm::Mesh<Tdim>::iterate_over_nodes(Toper oper) {
  tbb::parallel_for(
      tbb::blocked_range<int>(size_t(0), size_t(nodes_.size()),
                              tbb_grain_size_),
      [&](const tbb::blocked_range<int>& range) {
        for (int i = range.begin(); i != range.end(); ++i) oper(nodes_[i]);
      },
      tbb::simple_partitioner());
}

//! Iterate over nodes
template <unsigned Tdim>
template <typename Toper, typename Tpred>
void mpm::Mesh<Tdim>::iterate_over_nodes_predicate(Toper oper, Tpred pred) {
  tbb::parallel_for(
      tbb::blocked_range<int>(size_t(0), size_t(nodes_.size()),
                              tbb_grain_size_),
      [&](const tbb::blocked_range<int>& range) {
        for (int i = range.begin(); i != range.end(); ++i)
          if (pred(nodes_[i])) oper(nodes_[i]);
      },
      tbb::simple_partitioner());
}

//! Create a list of active nodes in mesh
template <unsigned Tdim>
void mpm::Mesh<Tdim>::find_active_nodes() {
  // Clear existing list of active nodes
  this->active_nodes_.clear();

  for (auto nitr = nodes_.cbegin(); nitr != nodes_.cend(); ++nitr)
    if ((*nitr)->status()) this->active_nodes_.add(*nitr);
}

//! Iterate over active nodes
template <unsigned Tdim>
template <typename Toper>
void mpm::Mesh<Tdim>::iterate_over_active_nodes(Toper oper) {
  tbb::parallel_for(
      tbb::blocked_range<int>(size_t(0), size_t(active_nodes_.size()),
                              tbb_grain_size_),
      [&](const tbb::blocked_range<int>& range) {
        for (int i = range.begin(); i != range.end(); ++i)
          oper(active_nodes_[i]);
      },
      tbb::simple_partitioner());
}

#ifdef USE_MPI
//! All reduce over nodal scalar property
template <unsigned Tdim>
template <typename Tgetfunctor, typename Tsetfunctor>
void mpm::Mesh<Tdim>::allreduce_nodal_scalar_property(Tgetfunctor getter,
                                                      Tsetfunctor setter) {
  // Create vector of nodal scalars
  mpm::Index nnodes = this->domain_shared_nodes_.size();
  std::vector<double> prop_get(nnodes), prop_set(nnodes);

  tbb::parallel_for_each(
      domain_shared_nodes_.cbegin(), domain_shared_nodes_.cend(),
      [=, &prop_get](std::shared_ptr<mpm::NodeBase<Tdim>> node) {
        prop_get.at(node->ghost_id()) = getter(node);
      });

  MPI_Allreduce(prop_get.data(), prop_set.data(), nnodes, MPI_DOUBLE, MPI_SUM,
                MPI_COMM_WORLD);

  tbb::parallel_for_each(
      domain_shared_nodes_.cbegin(), domain_shared_nodes_.cend(),
      [=, &prop_set](std::shared_ptr<mpm::NodeBase<Tdim>> node) {
        setter(node, prop_set.at(node->ghost_id()));
      });
}
#endif

#ifdef USE_MPI
//! All reduce over nodal vector property
template <unsigned Tdim>
template <typename Tgetfunctor, typename Tsetfunctor>
void mpm::Mesh<Tdim>::allreduce_nodal_vector_property(Tgetfunctor getter,
                                                      Tsetfunctor setter) {
  // Create vector of nodal vectors
  mpm::Index nnodes = this->domain_shared_nodes_.size();
  std::vector<Eigen::Matrix<double, Tdim, 1>> prop_get(nnodes),
      prop_set(nnodes);

  tbb::parallel_for_each(
      domain_shared_nodes_.cbegin(), domain_shared_nodes_.cend(),
      [=, &prop_get](std::shared_ptr<mpm::NodeBase<Tdim>> node) {
        prop_get.at(node->ghost_id()) = getter(node);
      });

  MPI_Allreduce(prop_get.data(), prop_set.data(), nnodes * Tdim, MPI_DOUBLE,
                MPI_SUM, MPI_COMM_WORLD);

  tbb::parallel_for_each(
      domain_shared_nodes_.cbegin(), domain_shared_nodes_.cend(),
      [=, &prop_set](std::shared_ptr<mpm::NodeBase<Tdim>> node) {
        setter(node, prop_set.at(node->ghost_id()));
      });
}
#endif

//! Create cells from node lists
template <unsigned Tdim>
bool mpm::Mesh<Tdim>::create_cells(
    mpm::Index gcid, const std::shared_ptr<mpm::Element<Tdim>>& element,
    const std::vector<std::vector<mpm::Index>>& cells, bool check_duplicates) {
  bool status = true;
  try {
    // Check if nodes in cell list is not empty
    if (cells.empty())
      throw std::runtime_error("List of nodes of cells is empty");

    for (const auto& nodes : cells) {
      // Create cell with element
      auto cell = std::make_shared<mpm::Cell<Tdim>>(gcid, nodes.size(), element,
                                                    this->isoparametric_);

      // Cell local node id
      unsigned local_nid = 0;
      // For nodeids in a given cell
      for (auto nid : nodes) {
        cell->add_node(local_nid, map_nodes_[nid]);
        ++local_nid;
      }

      // Add cell to mesh
      bool insert_cell = false;
      // Check if cell has all nodes before inserting to mesh
      if (cell->nnodes() == nodes.size()) {
        // Initialise cell before insertion
        cell->initialise();
        // If cell is initialised insert to mesh
        if (cell->is_initialised())
          insert_cell = this->add_cell(cell, check_duplicates);
      } else
        throw std::runtime_error("Invalid node ids for cell!");

      // Increment global cell id
      if (insert_cell) ++gcid;
      // When addition of cell fails
      else
        throw std::runtime_error("Addition of cell to mesh failed!");
    }
  } catch (std::exception& exception) {
    console_->error("{} #{}: {}\n", __FILE__, __LINE__, exception.what());
    status = false;
  }
  return status;
}

//! Add a cell to the mesh
template <unsigned Tdim>
bool mpm::Mesh<Tdim>::add_cell(const std::shared_ptr<mpm::Cell<Tdim>>& cell,
                               bool check_duplicates) {
  bool insertion_status = cells_.add(cell, check_duplicates);
  // Add cell to map
  if (insertion_status) map_cells_.insert(cell->id(), cell);
  return insertion_status;
}

//! Remove a cell from the mesh
template <unsigned Tdim>
bool mpm::Mesh<Tdim>::remove_cell(
    const std::shared_ptr<mpm::Cell<Tdim>>& cell) {
  const mpm::Index id = cell->id();
  // Remove a cell if found in the container
  return (cells_.remove(cell) && map_cells_.remove(id));
}

//! Iterate over cells
template <unsigned Tdim>
template <typename Toper>
void mpm::Mesh<Tdim>::iterate_over_cells(Toper oper) {
  tbb::parallel_for(
      tbb::blocked_range<int>(size_t(0), size_t(cells_.size()),
                              tbb_grain_size_),
      [&](const tbb::blocked_range<int>& range) {
        for (int i = range.begin(); i != range.end(); ++i) oper(cells_[i]);
      },
      tbb::simple_partitioner());
}

//! Create cells from node lists
template <unsigned Tdim>
void mpm::Mesh<Tdim>::compute_cell_neighbours() {
  // Initialize and compute node cell map
  tsl::robin_map<mpm::Index, std::set<mpm::Index>> node_cell_map;
  for (auto citr = cells_.cbegin(); citr != cells_.cend(); ++citr) {
    // Get cell id and nodes id
    auto cell_id = (*citr)->id();
    const auto nodes_id_list = (*citr)->nodes_id();
    // Populate node_cell_map with the node_id and multiple cell_id
    for (const auto& id : nodes_id_list) node_cell_map[id].insert(cell_id);
  }

  // Assign neighbour to cells
  for (auto citr = cells_.cbegin(); citr != cells_.cend(); ++citr) {
    // Initiate set of neighbouring cells
    std::set<mpm::Index> neighbouring_cell_sets;

    // Loop over the current cell nodes and add ids of the initiated set
    const auto nodes_id_list = (*citr)->nodes_id();
    for (const auto& id : nodes_id_list)
      neighbouring_cell_sets.insert(node_cell_map[id].begin(),
                                    node_cell_map[id].end());

    for (const auto& neighbour_id : neighbouring_cell_sets)
      if (neighbour_id != (*citr)->id())
        map_cells_[(*citr)->id()]->add_neighbour(neighbour_id);
  }
}

//! Find ghost cell neighbours
template <unsigned Tdim>
void mpm::Mesh<Tdim>::find_ghost_boundary_cells() {
#ifdef USE_MPI
  // Get number of MPI ranks
  int mpi_size;
  MPI_Comm_size(MPI_COMM_WORLD, &mpi_size);
  int mpi_rank;
  MPI_Comm_rank(MPI_COMM_WORLD, &mpi_rank);
  bool check_duplicates = true;
  if (mpi_size > 1) {
    ghost_cells_.clear();
    local_ghost_cells_.clear();
    ghost_cells_neighbour_ranks_.clear();
    // Iterate through cells
    for (auto citr = cells_.cbegin(); citr != cells_.cend(); ++citr) {
      std::set<unsigned> neighbour_ranks;
      // If cell rank is the current MPI rank
      if ((*citr)->rank() == mpi_rank) {
        // Iterate through the neighbours of a cell
        auto neighbours = (*citr)->neighbours();
        for (auto neighbour : neighbours) {
          // If the neighbour is in a different MPI rank
          if (map_cells_[neighbour]->rank() != mpi_rank) {
            ghost_cells_.add(map_cells_[neighbour], check_duplicates);
            // Add mpi rank to set
            neighbour_ranks.insert(map_cells_[neighbour]->rank());
          }
        }
      }
      // Set the number of different MPI rank neighbours to a ghost cell
      if (neighbour_ranks.size() > 0) {
        // Also add the current cell, as this would be a receiver
        local_ghost_cells_.add(*citr, check_duplicates);

        // Update the neighbouring ranks of the local ghost cell
        std::vector<unsigned> mpi_neighbours;
        for (auto rank : neighbour_ranks) mpi_neighbours.emplace_back(rank);
        ghost_cells_neighbour_ranks_[(*citr)->id()] = mpi_neighbours;
      }
    }
  }
#endif
}

//! Create cells from node lists
template <unsigned Tdim>
void mpm::Mesh<Tdim>::generate_material_points(
    unsigned nquadratures, const std::string& particle_type) {
  try {
    if (cells_.size() > 0) {
      bool checks = false;
      // Generate points
      for (auto citr = cells_.cbegin(); citr != cells_.cend(); ++citr) {
        (*citr)->assign_quadrature(nquadratures);
        const std::vector<Eigen::Matrix<double, Tdim, 1>> cpoints =
            (*citr)->generate_points();
        for (const auto& coordinates : cpoints) {
          mpm::Index pid = particles_.size();
          bool status = this->add_particle(
              Factory<mpm::ParticleBase<Tdim>, mpm::Index,
                      const Eigen::Matrix<double, Tdim, 1>&>::instance()
                  ->create(particle_type, static_cast<mpm::Index>(pid),
                           coordinates),
              checks);
          if (status) map_particles_[pid]->assign_cell(*citr);
        }
      }
      console_->info(
          "Generate points:\n# of cells: {}\nExpected # of points: {}\n"
          "# of points generated: {}",
          cells_.size(), cells_.size() * std::pow(nquadratures, Tdim),
          particles_.size());
    } else
      throw std::runtime_error("No cells are found in the mesh!");
  } catch (std::exception& exception) {
    console_->error("{} #{}: {}\n", __FILE__, __LINE__, exception.what());
  }
}

//! Create particles from coordinates
template <unsigned Tdim>
bool mpm::Mesh<Tdim>::create_particles(
    const std::vector<mpm::Index>& gp_ids, const std::string& particle_type,
    const std::vector<VectorDim>& coordinates, bool check_duplicates) {
  bool status = true;
  try {
    unsigned gpid = 0;
    // Check if particle coordinates is empty
    if (coordinates.empty())
      throw std::runtime_error("List of coordinates is empty");
    // Iterate over particle coordinates
    for (const auto& particle_coordinates : coordinates) {
      // Add particle to mesh and check
      bool insert_status = this->add_particle(
          Factory<mpm::ParticleBase<Tdim>, mpm::Index,
                  const Eigen::Matrix<double, Tdim, 1>&>::instance()
              ->create(particle_type, static_cast<mpm::Index>(gp_ids.at(gpid)),
                       particle_coordinates),
          check_duplicates);

      // Increment particle id
      if (insert_status) ++gpid;
      // When addition of particle fails
      else
        throw std::runtime_error("Addition of particle to mesh failed!");
    }
  } catch (std::exception& exception) {
    console_->error("{} #{}: {}\n", __FILE__, __LINE__, exception.what());
    status = false;
  }
  return status;
}

//! Add a particle pointer to the mesh
template <unsigned Tdim>
bool mpm::Mesh<Tdim>::add_particle(
    const std::shared_ptr<mpm::ParticleBase<Tdim>>& particle, bool checks) {
  bool status = false;
  try {
    if (checks) {
      // Add only if particle can be located in any cell of the mesh
      if (this->locate_particle_cells(particle)) {
        status = particles_.add(particle, checks);
        particles_cell_ids_.insert(std::pair<mpm::Index, mpm::Index>(
            particle->id(), particle->cell_id()));
        map_particles_.insert(particle->id(), particle);
      } else {
        throw std::runtime_error("Particle not found in mesh");
      }
    } else {
      status = particles_.add(particle, checks);
      particles_cell_ids_.insert(std::pair<mpm::Index, mpm::Index>(
          particle->id(), particle->cell_id()));
      map_particles_.insert(particle->id(), particle);
    }
    if (!status) throw std::runtime_error("Particle addition failed");
  } catch (std::exception& exception) {
    console_->error("{} #{}: {}\n", __FILE__, __LINE__, exception.what());
    status = false;
  }
  return status;
}

//! Remove a particle pointer from the mesh
template <unsigned Tdim>
bool mpm::Mesh<Tdim>::remove_particle(
    const std::shared_ptr<mpm::ParticleBase<Tdim>>& particle) {
  const mpm::Index id = particle->id();
  // Remove associated cell for the particle
  map_particles_[id]->remove_cell();
  // Remove a particle if found in the container and map
  return (particles_.remove(particle) && map_particles_.remove(id));
}

//! Remove a particle by id
template <unsigned Tdim>
bool mpm::Mesh<Tdim>::remove_particle_by_id(mpm::Index id) {
  // Remove associated cell for the particle
  map_particles_[id]->remove_cell();
  bool result = particles_.remove(map_particles_[id]);
  return (result && map_particles_.remove(id));
}

//! Remove all particles in a cell given cell id
template <unsigned Tdim>
void mpm::Mesh<Tdim>::remove_all_nonrank_particles() {
  // Get MPI rank
  int mpi_rank = 0;
  int mpi_size = 1;
#ifdef USE_MPI
  MPI_Comm_size(MPI_COMM_WORLD, &mpi_size);
  MPI_Comm_rank(MPI_COMM_WORLD, &mpi_rank);
#endif

  // Remove associated cell for the particle
  for (auto citr = this->cells_.cbegin(); citr != this->cells_.cend(); ++citr) {
    // If cell is non empty
    if ((*citr)->particles().size() != 0 && (*citr)->rank() != mpi_rank) {
      auto pids = (*citr)->particles();
      // Remove particles from map
      for (auto& id : pids) {
        map_particles_[id]->remove_cell();
        map_particles_.remove(id);
      }
      (*citr)->clear_particle_ids();
    }
  }

  // Get number of particles to reserve size
  unsigned nparticles = this->nparticles();
  // Clear particles and start a new element of particles
  particles_.clear();
  particles_.reserve(static_cast<int>(nparticles / mpi_size));
  // Iterate over the map of particles and add them to container
  for (auto& particle : map_particles_) particles_.add(particle.second, false);
}

//! Transfer all particles in cells that are not in local rank
template <unsigned Tdim>
void mpm::Mesh<Tdim>::transfer_nonrank_particles() {
#ifdef USE_MPI
  // Get number of MPI ranks
  int mpi_size;
  MPI_Comm_size(MPI_COMM_WORLD, &mpi_size);
  int mpi_rank;
  MPI_Comm_rank(MPI_COMM_WORLD, &mpi_rank);

  if (mpi_size > 1) {
    std::vector<MPI_Request> send_requests;
    send_requests.reserve(ghost_cells_.size());
    unsigned i = 0;
    // Iterate through the ghost cells and send particles
    for (auto citr = this->ghost_cells_.cbegin();
         citr != this->ghost_cells_.cend(); ++citr, ++i) {
      // Create a vector of h5_particles
      std::vector<mpm::HDF5Particle> h5_particles;
      auto particle_ids = (*citr)->particles();
      for (auto& id : particle_ids) {
        // Send and delete particle
        auto send_particle = map_particles_[id];
        // Append to vector of particles
        h5_particles.emplace_back(send_particle->hdf5());
        // Clear particle in current rank
        send_particle->remove_cell();
        particles_.remove(send_particle);
        map_particles_.remove(id);
      }
      (*citr)->clear_particle_ids();

      // Send number of particles to receiver rank
      unsigned nparticles = h5_particles.size();
      MPI_Isend(&nparticles, 1, MPI_UNSIGNED, (*citr)->rank(), 0,
                MPI_COMM_WORLD, &send_requests[i]);
      if (nparticles != 0) {
        mpm::HDF5Particle h5_particle;
        // Initialize MPI datatypes and send vector of particles
        MPI_Datatype particle_type =
            mpm::register_mpi_particle_type(h5_particle);
        MPI_Send(h5_particles.data(), nparticles, particle_type,
                 (*citr)->rank(), 0, MPI_COMM_WORLD);
        mpm::deregister_mpi_particle_type(particle_type);
      }
      h5_particles.clear();
    }
    // Send complete
    for (unsigned i = 0; i < this->ghost_cells_.size(); ++i)
      MPI_Wait(&send_requests[i], MPI_STATUS_IGNORE);

    // Iterate through the local ghost cells and receive particles
    for (auto citr = this->local_ghost_cells_.cbegin();
         citr != this->local_ghost_cells_.cend(); ++citr) {
      std::vector<unsigned> neighbour_ranks =
          ghost_cells_neighbour_ranks_[(*citr)->id()];

      for (unsigned i = 0; i < neighbour_ranks.size(); ++i) {
        // MPI status
        MPI_Status recv_status;
        // Receive number of particles
        unsigned nrecv_particles;
        MPI_Recv(&nrecv_particles, 1, MPI_UNSIGNED, neighbour_ranks[i], 0,
                 MPI_COMM_WORLD, &recv_status);

        if (nrecv_particles != 0) {
          std::vector<mpm::HDF5Particle> recv_particles;
          recv_particles.resize(nrecv_particles);
          // Receive the vector of particles
          mpm::HDF5Particle received;
          MPI_Status status_recv;
          MPI_Datatype particle_type =
              mpm::register_mpi_particle_type(received);
          MPI_Recv(recv_particles.data(), nrecv_particles, particle_type,
                   neighbour_ranks[i], 0, MPI_COMM_WORLD, &status_recv);
          mpm::deregister_mpi_particle_type(particle_type);

          // Iterate through n number of received particles
          for (const auto& rparticle : recv_particles) {
            mpm::Index id = 0;
            // Initial particle coordinates
            Eigen::Matrix<double, Tdim, 1> pcoordinates;
            pcoordinates.setZero();

            // Received particle
            auto received_particle =
                std::make_shared<mpm::Particle<Tdim>>(id, pcoordinates);
            // Get material
            auto material = materials_.at(rparticle.material_id);
            // Reinitialise particle from HDF5 data
            received_particle->initialise_particle(rparticle, material);

            // Add particle to mesh
            this->add_particle(received_particle, true);
          }
        }
      }
    }
  }
#endif
}

//! Find shared nodes across MPI domains
template <unsigned Tdim>
void mpm::Mesh<Tdim>::find_domain_shared_nodes() {
  this->domain_shared_nodes_.clear();
  // Clear MPI rank at the nodes
  tbb::parallel_for_each(nodes_.cbegin(), nodes_.cend(),
                         [=](std::shared_ptr<mpm::NodeBase<Tdim>> node) {
                           node->clear_mpi_ranks();
                         });
  // Get MPI rank
  int mpi_rank = 0;
#ifdef USE_MPI
  MPI_Comm_rank(MPI_COMM_WORLD, &mpi_rank);
#endif
  // Iterate through all the cells
  tbb::parallel_for_each(cells_.cbegin(), cells_.cend(),
                         [=](std::shared_ptr<mpm::Cell<Tdim>> cell) {
                           cell->assign_mpi_rank_to_nodes();
                         });

  for (auto nitr = nodes_.cbegin(); nitr != nodes_.cend(); ++nitr) {
    // If node has more than 1 MPI rank
    if ((*nitr)->mpi_ranks().size() > 1) {
      (*nitr)->ghost_id(domain_shared_nodes_.size());
      domain_shared_nodes_.add(*nitr);
    }
  }
}

//! Locate particles in a cell
template <unsigned Tdim>
std::vector<std::shared_ptr<mpm::ParticleBase<Tdim>>>
    mpm::Mesh<Tdim>::locate_particles_mesh() {

  std::vector<std::shared_ptr<mpm::ParticleBase<Tdim>>> particles;

  std::for_each(particles_.cbegin(), particles_.cend(),
                [=, &particles](
                    const std::shared_ptr<mpm::ParticleBase<Tdim>>& particle) {
                  // If particle is not found in mesh add to a list of particles
                  if (!this->locate_particle_cells(particle))
                    particles.emplace_back(particle);
                });

  return particles;
}

//! Locate particles in a cell
template <unsigned Tdim>
bool mpm::Mesh<Tdim>::locate_particle_cells(
    const std::shared_ptr<mpm::ParticleBase<Tdim>>& particle) {
  // Check the current cell if it is not invalid
  if (particle->cell_id() != std::numeric_limits<mpm::Index>::max()) {
    // If a cell id is present, but not a cell locate the cell from map
    if (!particle->cell_ptr())
      particle->assign_cell(map_cells_[particle->cell_id()]);
    if (particle->compute_reference_location()) return true;

    // Check if material point is in any of its nearest neighbours
    const auto neighbours = map_cells_[particle->cell_id()]->neighbours();
    Eigen::Matrix<double, Tdim, 1> xi;
    Eigen::Matrix<double, Tdim, 1> coordinates = particle->coordinates();
    for (auto neighbour : neighbours) {
      if (map_cells_[neighbour]->is_point_in_cell(coordinates, &xi)) {
        particle->assign_cell_xi(map_cells_[neighbour], xi);
        return true;
      }
    }
  }

  bool status = false;
  tbb::parallel_for_each(
      cells_.cbegin(), cells_.cend(),
      [=, &status](const std::shared_ptr<mpm::Cell<Tdim>>& cell) {
        // Check if particle is already found, if so don't run for other cells
        // Check if co-ordinates is within the cell, if true
        // add particle to cell
        Eigen::Matrix<double, Tdim, 1> xi;
        if (!status && cell->is_point_in_cell(particle->coordinates(), &xi)) {
          particle->assign_cell_xi(cell, xi);
          status = true;
        }
      });

  return status;
}

//! Iterate over particles
template <unsigned Tdim>
template <typename Toper>
void mpm::Mesh<Tdim>::iterate_over_particles(Toper oper) {
  tbb::parallel_for(
      tbb::blocked_range<int>(size_t(0), size_t(particles_.size()),
                              tbb_grain_size_),
      [&](const tbb::blocked_range<int>& range) {
        for (int i = range.begin(); i != range.end(); ++i) oper(particles_[i]);
      },
      tbb::simple_partitioner());
}

//! Iterate over particle set
template <unsigned Tdim>
template <typename Toper>
void mpm::Mesh<Tdim>::iterate_over_particle_set(unsigned set_id, Toper oper) {
  auto set = particle_sets_.at(set_id);
  tbb::parallel_for(
      tbb::blocked_range<int>(size_t(0), size_t(set.size()), tbb_grain_size_),
      [&](const tbb::blocked_range<int>& range) {
        for (int i = range.begin(); i != range.end(); ++i) oper(set[i]);
      },
      tbb::simple_partitioner());
}

//! Add a neighbour mesh, using the local id of the mesh and a mesh pointer
template <unsigned Tdim>
bool mpm::Mesh<Tdim>::add_neighbour(
    unsigned local_id, const std::shared_ptr<mpm::Mesh<Tdim>>& mesh) {
  bool insertion_status = false;
  try {
    // If the mesh id is not the current mesh id
    if (mesh->id() != this->id()) {
      insertion_status = neighbour_meshes_.insert(local_id, mesh);
    } else {
      throw std::runtime_error("Invalid local id of a mesh neighbour");
    }
  } catch (std::exception& exception) {
    console_->error("{} #{}: {}\n", __FILE__, __LINE__, exception.what());
  }
  return insertion_status;
}

//! Return particle coordinates
template <unsigned Tdim>
std::vector<Eigen::Matrix<double, 3, 1>>
    mpm::Mesh<Tdim>::particle_coordinates() {
  std::vector<Eigen::Matrix<double, 3, 1>> particle_coordinates;
  for (auto pitr = particles_.cbegin(); pitr != particles_.cend(); ++pitr) {
    Eigen::Vector3d coordinates;
    coordinates.setZero();
    auto pcoords = (*pitr)->coordinates();
    // Fill coordinates to the size of dimensions
    for (unsigned i = 0; i < Tdim; ++i) coordinates(i) = pcoords(i);
    particle_coordinates.emplace_back(coordinates);
  }
  return particle_coordinates;
}

//! Return particle vector data
template <unsigned Tdim>
std::vector<Eigen::Matrix<double, 3, 1>> mpm::Mesh<Tdim>::particles_vector_data(
    const std::string& attribute, unsigned phase) {
  std::vector<Eigen::Matrix<double, 3, 1>> vector_data;
  try {
    // Iterate over particles
    for (auto pitr = particles_.cbegin(); pitr != particles_.cend(); ++pitr) {
      Eigen::Vector3d data;
      data.setZero();
      auto pdata = (*pitr)->vector_data(attribute);
      // Fill stresses to the size of dimensions
      for (unsigned i = 0; i < Tdim; ++i) data(i) = pdata(i);

      // Add to a vector of data
      vector_data.emplace_back(data);
    }
  } catch (std::exception& exception) {
    console_->error("{} #{}: {} {}\n", __FILE__, __LINE__, exception.what(),
                    attribute);
    vector_data.clear();
  }
  return vector_data;
}

//! Assign velocity constraints to nodes
template <unsigned Tdim>
bool mpm::Mesh<Tdim>::assign_velocity_constraints(
    const std::vector<std::tuple<mpm::Index, unsigned, double>>&
        velocity_constraints) {
  bool status = false;
  try {
    if (!nodes_.size())
      throw std::runtime_error(
          "No nodes have been assigned in mesh, cannot assign velocity "
          "constraints");

    for (const auto& velocity_constraint : velocity_constraints) {
      // Node id
      mpm::Index nid = std::get<0>(velocity_constraint);
      // Direction
      unsigned dir = std::get<1>(velocity_constraint);
      // Velocity
      double velocity = std::get<2>(velocity_constraint);

      // Apply constraint
      status = map_nodes_[nid]->assign_velocity_constraint(dir, velocity);

      if (!status)
        throw std::runtime_error("Node or velocity constraint is invalid");
    }
  } catch (std::exception& exception) {
    console_->error("{} #{}: {}\n", __FILE__, __LINE__, exception.what());
    status = false;
  }
  return status;
}

//! Assign friction constraints to nodes
template <unsigned Tdim>
bool mpm::Mesh<Tdim>::assign_friction_constraints(
    const std::vector<std::tuple<mpm::Index, unsigned, int, double>>&
        friction_constraints) {
  bool status = false;
  try {
    if (!nodes_.size())
      throw std::runtime_error(
          "No nodes have been assigned in mesh, cannot assign friction "
          "constraints");

    for (const auto& friction_constraint : friction_constraints) {
      // Node id
      mpm::Index nid = std::get<0>(friction_constraint);
      // Direction
      unsigned dir = std::get<1>(friction_constraint);
      // Sign
      int sign = std::get<2>(friction_constraint);
      // Friction
      double friction = std::get<3>(friction_constraint);

      // Apply constraint
      status = map_nodes_[nid]->assign_friction_constraint(dir, sign, friction);

      if (!status)
        throw std::runtime_error("Node or friction constraint is invalid");
    }
  } catch (std::exception& exception) {
    console_->error("{} #{}: {}\n", __FILE__, __LINE__, exception.what());
    status = false;
  }
  return status;
}

//! Assign pressure constraints to nodes
template <unsigned Tdim>
bool mpm::Mesh<Tdim>::assign_pressure_constraints(
    const unsigned phase,
    const std::vector<std::tuple<mpm::Index, double>>& pressure_constraints) {
  bool status = false;
  try {
    if (!nodes_.size())
      throw std::runtime_error(
          "No nodes have been assigned in mesh, cannot assign pressure "
          "constraints");

    for (const auto& pressure_constraint : pressure_constraints) {
      // Node id
      mpm::Index nid = std::get<0>(pressure_constraint);
      // Pressure
      double pressure = std::get<1>(pressure_constraint);

      // Apply constraint
      status = map_nodes_[nid]->assign_pressure_constraint(phase, pressure);

      if (!status)
        throw std::runtime_error("Node or pressure constraint is invalid");
    }
  } catch (std::exception& exception) {
    console_->error("{} #{}: {}\n", __FILE__, __LINE__, exception.what());
    status = false;
  }
  return status;
}

//! Assign particles volumes
template <unsigned Tdim>
bool mpm::Mesh<Tdim>::assign_particles_volumes(
    const std::vector<std::tuple<mpm::Index, double>>& particle_volumes) {
  bool status = true;
  const unsigned phase = 0;
  try {
    if (!particles_.size())
      throw std::runtime_error(
          "No particles have been assigned in mesh, cannot assign volume");

    for (const auto& particle_volume : particle_volumes) {
      // Particle id
      mpm::Index pid = std::get<0>(particle_volume);
      // Volume
      double volume = std::get<1>(particle_volume);

      if (map_particles_.find(pid) != map_particles_.end())
        status = map_particles_[pid]->assign_volume(volume);

      if (!status)
        throw std::runtime_error("Cannot assign invalid particle volume");
    }
  } catch (std::exception& exception) {
    console_->error("{} #{}: {}\n", __FILE__, __LINE__, exception.what());
    status = false;
  }
  return status;
}

//! Compute and assign rotation matrix to nodes
template <unsigned Tdim>
bool mpm::Mesh<Tdim>::compute_nodal_rotation_matrices(
    const std::map<mpm::Index, Eigen::Matrix<double, Tdim, 1>>& euler_angles) {
  bool status = false;
  try {
    if (!nodes_.size())
      throw std::runtime_error(
          "No nodes have been assigned in mesh, cannot assign rotation "
          "matrix");

    // Loop through nodal_euler_angles of different nodes
    for (const auto& nodal_euler_angles : euler_angles) {
      // Node id
      mpm::Index nid = nodal_euler_angles.first;
      // Euler angles
      Eigen::Matrix<double, Tdim, 1> angles = nodal_euler_angles.second;
      // Compute rotation matrix
      const auto rotation_matrix = mpm::geometry::rotation_matrix(angles);

      // Apply rotation matrix to nodes
      map_nodes_[nid]->assign_rotation_matrix(rotation_matrix);
      status = true;
    }
  } catch (std::exception& exception) {
    console_->error("{} #{}: {}\n", __FILE__, __LINE__, exception.what());
    status = false;
  }
  return status;
}

//! Create particle tractions
template <unsigned Tdim>
bool mpm::Mesh<Tdim>::create_particles_tractions(
    const std::shared_ptr<FunctionBase>& mfunction, int set_id, unsigned dir,
    double traction) {
  bool status = true;
<<<<<<< HEAD
=======

>>>>>>> 894a89eb
  try {
    if (set_id == -1 || particle_sets_.find(set_id) != particle_sets_.end())
      // Create a particle traction load
      particle_tractions_.emplace_back(std::make_shared<mpm::ParticleTraction>(
          set_id, mfunction, dir, traction));
    else
      throw std::runtime_error("No particle set found to assign traction");

  } catch (std::exception& exception) {
    console_->error("{} #{}: {}\n", __FILE__, __LINE__, exception.what());
    status = false;
  }
  return status;
}

<<<<<<< HEAD
//! Apply particle tractions
template <unsigned Tdim>
void mpm::Mesh<Tdim>::apply_traction_on_particles(double current_time) {
  // Iterate over all particle tractions
  for (const auto& ptraction : particle_tractions_) {
    int set_id = ptraction->setid();
    // If set id is -1, use all particles
    auto pset = (set_id == -1) ? this->particles_ : particle_sets_.at(set_id);
    unsigned dir = ptraction->dir();
    double traction = ptraction->traction(current_time);
    tbb::parallel_for(tbb::blocked_range<int>(size_t(0), size_t(pset.size())),
                      [&](const tbb::blocked_range<int>& range) {
                        for (int i = range.begin(); i != range.end(); ++i)
                          pset[i]->assign_traction(dir, traction);
                      });
  }
  if (!particle_tractions_.empty()) {
    tbb::parallel_for(
        tbb::blocked_range<int>(size_t(0), size_t(particles_.size())),
        [&](const tbb::blocked_range<int>& range) {
          for (int i = range.begin(); i != range.end(); ++i)
            particles_[i]->map_traction_force();
        });
  }
=======
//! Assign particle tractions
template <unsigned Tdim>
bool mpm::Mesh<Tdim>::assign_particles_mixture_tractions(
    const std::vector<std::tuple<mpm::Index, unsigned, double>>&
        particle_mtractions) {
  bool status = true;

  try {
    if (!particles_.size())
      throw std::runtime_error(
          "No particles have been assigned in mesh, cannot assign traction");
    for (const auto& particle_mtraction : particle_mtractions) {
      // Particle id
      mpm::Index pid = std::get<0>(particle_mtraction);
      // Direction
      unsigned dir = std::get<1>(particle_mtraction);
      // Traction
      double traction = std::get<2>(particle_mtraction);

      if (map_particles_.find(pid) != map_particles_.end())
        status = map_particles_[pid]->assign_mixture_traction(dir, traction);

      if (!status)
        throw std::runtime_error("Mixture traction is invalid for particle");
    }
  } catch (std::exception& exception) {
    console_->error("{} #{}: {}\n", __FILE__, __LINE__, exception.what());
    status = false;
  }
  return status;
}

//! Assign particle tractions
template <unsigned Tdim>
bool mpm::Mesh<Tdim>::assign_particles_liquid_tractions(
    const std::vector<std::tuple<mpm::Index, unsigned, double>>&
        particle_ltractions) {
  bool status = true;

  try {
    if (!particles_.size())
      throw std::runtime_error(
          "No particles have been assigned in mesh, cannot assign traction");
    for (const auto& particle_ltraction : particle_ltractions) {
      // Particle id
      mpm::Index pid = std::get<0>(particle_ltraction);
      // Direction
      unsigned dir = std::get<1>(particle_ltraction);
      // Traction
      double traction = std::get<2>(particle_ltraction);

      if (map_particles_.find(pid) != map_particles_.end())
        status = map_particles_[pid]->assign_liquid_traction(dir, traction);

      if (!status)
        throw std::runtime_error(
            "Liquid phase traction is invalid for particle");
    }
  } catch (std::exception& exception) {
    console_->error("{} #{}: {}\n", __FILE__, __LINE__, exception.what());
    status = false;
  }
  return status;
>>>>>>> 894a89eb
}

//! Assign particles velocity constraints
template <unsigned Tdim>
bool mpm::Mesh<Tdim>::assign_particles_velocity_constraints(
    const std::vector<std::tuple<mpm::Index, unsigned, double>>&
        particle_velocity_constraints) {
  bool status = true;
  // TODO: Remove phase
  const unsigned phase = 0;
  try {
    if (!particles_.size())
      throw std::runtime_error(
          "No particles have been assigned in mesh, cannot assign velocity");
    for (const auto& particle_velocity_constraint :
         particle_velocity_constraints) {
      // Particle id
      mpm::Index pid = std::get<0>(particle_velocity_constraint);
      // Direction
      unsigned dir = std::get<1>(particle_velocity_constraint);
      // Velocity
      double velocity = std::get<2>(particle_velocity_constraint);

      if (map_particles_.find(pid) != map_particles_.end())
        status = map_particles_[pid]->assign_particle_velocity_constraint(
            dir, velocity);

      if (!status)
        throw std::runtime_error("Velocity constraint is invalid for particle");
    }
  } catch (std::exception& exception) {
    console_->error("{} #{}: {}\n", __FILE__, __LINE__, exception.what());
    status = false;
  }
  return status;
}

//! Assign particles pressure constraints
template <unsigned Tdim>
bool mpm::Mesh<Tdim>::assign_particles_pressure_constraints(
    const unsigned phase, const std::vector<std::tuple<mpm::Index, double>>&
                              particle_pressure_constraints) {
  bool status = true;

  try {
    if (!particles_.size())
      throw std::runtime_error(
          "No particles have been assigned in mesh, cannot assign pressure");
    for (const auto& particle_pressure_constraint :
         particle_pressure_constraints) {
      // Particle id
      mpm::Index pid = std::get<0>(particle_pressure_constraint);
      // Pressure
      double pressure = std::get<1>(particle_pressure_constraint);

      if (map_particles_.find(pid) != map_particles_.end())
        status = map_particles_[pid]->assign_particle_pressure_constraint(
            phase, pressure);

      if (!status)
        throw std::runtime_error("Pressure constraint is invalid for particle");
    }
  } catch (std::exception& exception) {
    console_->error("{} #{}: {}\n", __FILE__, __LINE__, exception.what());
    status = false;
  }
  return status;
}

//! Assign node tractions
template <unsigned Tdim>
bool mpm::Mesh<Tdim>::assign_nodal_concentrated_forces(
    const std::shared_ptr<FunctionBase>& mfunction, int set_id, unsigned dir,
    double concentrated_force) {
  bool status = true;
  // TODO: Remove phase
  const unsigned phase = 0;
  try {
    if (!nodes_.size())
      throw std::runtime_error(
          "No nodes have been assigned in mesh, cannot assign concentrated "
          "force");

    // Set id of -1, is all nodes
    Container<NodeBase<Tdim>> nodes =
        (set_id == -1) ? this->nodes_ : node_sets_.at(set_id);

    tbb::parallel_for(
        tbb::blocked_range<int>(size_t(0), size_t(nodes.size())),
        [&](const tbb::blocked_range<int>& range) {
          for (int i = range.begin(); i != range.end(); ++i) {
            if (!nodes[i]->assign_concentrated_force(
                    phase, dir, concentrated_force, mfunction))
              throw std::runtime_error("Setting concentrated force failed");
          }
        });

  } catch (std::exception& exception) {
    console_->error("{} #{}: {}\n", __FILE__, __LINE__, exception.what());
    status = false;
  }
  return status;
}

//! Assign particle stresses
template <unsigned Tdim>
bool mpm::Mesh<Tdim>::assign_particles_stresses(
    const std::vector<Eigen::Matrix<double, 6, 1>>& particle_stresses) {
  bool status = true;
  // TODO: Remove phase
  const unsigned phase = 0;
  try {
    if (!particles_.size())
      throw std::runtime_error(
          "No particles have been assigned in mesh, cannot assign stresses");

    if (particles_.size() != particle_stresses.size())
      throw std::runtime_error(
          "Number of particles in mesh and initial stresses don't match");

    unsigned i = 0;
    for (auto pitr = particles_.cbegin(); pitr != particles_.cend(); ++pitr) {
      (*pitr)->initial_stress(particle_stresses.at(i));
      ++i;
    }
  } catch (std::exception& exception) {
    console_->error("{} #{}: {}\n", __FILE__, __LINE__, exception.what());
    status = false;
  }
  return status;
}

//! Assign particle pore pressures
template <unsigned Tdim>
bool mpm::Mesh<Tdim>::assign_particles_pore_pressures(
    const std::vector<double>& particle_pore_pressure) {
  bool status = true;

  try {
    if (!particles_.size())
      throw std::runtime_error(
          "No particles have been assigned in mesh, cannot assign pore "
          "pressures");

    if (particles_.size() != particle_pore_pressure.size())
      throw std::runtime_error(
          "Number of particles in mesh and initial pore pressures don't match");

    unsigned i = 0;
    for (auto pitr = particles_.cbegin(); pitr != particles_.cend(); ++pitr) {
      (*pitr)->assign_pore_pressure(particle_pore_pressure.at(i));
      ++i;
    }
  } catch (std::exception& exception) {
    console_->error("{} #{}: {}\n", __FILE__, __LINE__, exception.what());
    status = false;
  }
  return status;
}

//! Assign particle cells
template <unsigned Tdim>
bool mpm::Mesh<Tdim>::assign_particles_cells(
    const std::vector<std::array<mpm::Index, 2>>& particles_cells) {
  bool status = true;
  try {
    if (!particles_.size())
      throw std::runtime_error(
          "No particles have been assigned in mesh, cannot assign cells");
    for (const auto& particle_cell : particles_cells) {
      // Particle id
      mpm::Index pid = particle_cell[0];
      // Cell id
      mpm::Index cid = particle_cell[1];

      map_particles_[pid]->assign_cell_id(cid);
    }
  } catch (std::exception& exception) {
    console_->error("{} #{}: {}\n", __FILE__, __LINE__, exception.what());
    status = false;
  }
  return status;
}

//! Return particle cells
template <unsigned Tdim>
std::vector<std::array<mpm::Index, 2>> mpm::Mesh<Tdim>::particles_cells()
    const {
  std::vector<std::array<mpm::Index, 2>> particles_cells;
  try {
    if (!particles_.size())
      throw std::runtime_error(
          "No particles have been assigned in mesh, cannot write cells");
    for (auto pitr = particles_.cbegin(); pitr != particles_.cend(); ++pitr) {
      if ((*pitr)->cell_id() != std::numeric_limits<mpm::Index>::max())
        particles_cells.emplace_back(
            std::array<mpm::Index, 2>({(*pitr)->id(), (*pitr)->cell_id()}));
    }
  } catch (std::exception& exception) {
    console_->error("{} #{}: {}\n", __FILE__, __LINE__, exception.what());
    particles_cells.clear();
  }
  return particles_cells;
}

//! Assign velocity constraints to cells
template <unsigned Tdim>
bool mpm::Mesh<Tdim>::assign_cell_velocity_constraints(
    const std::vector<std::tuple<mpm::Index, unsigned, unsigned, double>>&
        velocity_constraints) {
  bool status = false;
  try {
    // Check the number of nodes
    if (!nodes_.size()) {
      throw std::runtime_error(
          "No cells have been assigned in mesh, cannot assign velocity "
          "constraints");
    }
    // Loop through all the velocity constraints
    for (const auto& velocity_constraint : velocity_constraints) {
      // Cell id
      const mpm::Index cell_id = std::get<0>(velocity_constraint);
      // Face id
      const unsigned face_id = std::get<1>(velocity_constraint);
      // Direction of the local coordinate system of the face
      // Tdim = 2, Normal is y local axis, dir = 1
      // Tdim = 3, Normal is z local axis, dir = 2
      const unsigned dir = std::get<2>(velocity_constraint);
      // Velocity
      const double velocity = std::get<3>(velocity_constraint);

      // Apply constraint
      for (auto citr = cells_.cbegin(); citr != cells_.cend(); ++citr) {
        if ((*citr)->id() == cell_id) {
          status = (*citr)->assign_velocity_constraint(face_id, dir, velocity);
          break;
        }
      }

      if (!status)
        throw std::runtime_error(
            "Cell or face or velocity constraint is invalid");
    }
  } catch (std::exception& exception) {
    console_->error("{} #{}: {}\n", __FILE__, __LINE__, exception.what());
    status = false;
  }
  return status;
}

//! Write particles to HDF5
template <unsigned Tdim>
bool mpm::Mesh<Tdim>::write_particles_hdf5(unsigned phase,
                                           const std::string& filename) {
  const unsigned nparticles = this->nparticles();

  std::vector<HDF5Particle> particle_data;  // = new HDF5Particle[nparticles];
  particle_data.reserve(nparticles);

  for (auto pitr = particles_.cbegin(); pitr != particles_.cend(); ++pitr)
    particle_data.emplace_back((*pitr)->hdf5());

  // Calculate the size and the offsets of our struct members in memory
  const hsize_t NRECORDS = nparticles;

  const hsize_t NFIELDS = mpm::hdf5::particle::NFIELDS;

  hid_t string_type;
  hid_t file_id;
  hsize_t chunk_size = 10000;
  int* fill_data = NULL;
  int compress = 0;

  // Create a new file using default properties.
  file_id =
      H5Fcreate(filename.c_str(), H5F_ACC_TRUNC, H5P_DEFAULT, H5P_DEFAULT);

  // make a table
  H5TBmake_table(
      "Table Title", file_id, "table", NFIELDS, NRECORDS,
      mpm::hdf5::particle::dst_size, mpm::hdf5::particle::field_names,
      mpm::hdf5::particle::dst_offset, mpm::hdf5::particle::field_type,
      chunk_size, fill_data, compress, particle_data.data());

  H5Fclose(file_id);
  return true;
}

//! Write particles to HDF5
template <unsigned Tdim>
bool mpm::Mesh<Tdim>::read_particles_hdf5(unsigned phase,
                                          const std::string& filename) {

  // Create a new file using default properties.
  hid_t file_id = H5Fopen(filename.c_str(), H5F_ACC_RDONLY, H5P_DEFAULT);
  // Throw an error if file can't be found
  if (file_id < 0) throw std::runtime_error("HDF5 particle file is not found");

  // Calculate the size and the offsets of our struct members in memory
  const unsigned nparticles = this->nparticles();
  const hsize_t NRECORDS = nparticles;

  const hsize_t NFIELDS = mpm::hdf5::particle::NFIELDS;

  std::vector<HDF5Particle> dst_buf;
  dst_buf.reserve(nparticles);
  // Read the table
  H5TBread_table(file_id, "table", mpm::hdf5::particle::dst_size,
                 mpm::hdf5::particle::dst_offset,
                 mpm::hdf5::particle::dst_sizes, dst_buf.data());

  unsigned i = 0;
  for (auto pitr = particles_.cbegin(); pitr != particles_.cend(); ++pitr) {
    HDF5Particle particle = dst_buf[i];
    // Get particle's material from list of materials
    auto material = materials_.at(particle.material_id);
    // Initialise particle with HDF5 data
    (*pitr)->initialise_particle(particle, material);
    ++i;
  }
  // close the file
  H5Fclose(file_id);
  return true;
}

//! Nodal coordinates
template <unsigned Tdim>
std::vector<Eigen::Matrix<double, 3, 1>> mpm::Mesh<Tdim>::nodal_coordinates()
    const {

  // Nodal coordinates
  std::vector<Eigen::Matrix<double, 3, 1>> coordinates;
  coordinates.reserve(nodes_.size());

  try {
    if (nodes_.size() == 0)
      throw std::runtime_error("No nodes have been initialised!");

    // Fill nodal coordinates
    for (auto nitr = nodes_.cbegin(); nitr != nodes_.cend(); ++nitr) {
      // initialise coordinates
      Eigen::Matrix<double, 3, 1> node;
      node.setZero();
      auto coords = (*nitr)->coordinates();

      for (unsigned i = 0; i < coords.size(); ++i) node(i) = coords(i);

      coordinates.emplace_back(node);
    }
  } catch (std::exception& exception) {
    console_->error("{} #{}: {}\n", __FILE__, __LINE__, exception.what());
    coordinates.clear();
  }
  return coordinates;
}

//! Cell node pairs
template <unsigned Tdim>
std::vector<std::array<mpm::Index, 2>> mpm::Mesh<Tdim>::node_pairs() const {
  // Vector of node_pairs
  std::vector<std::array<mpm::Index, 2>> node_pairs;

  try {
    if (cells_.size() == 0)
      throw std::runtime_error("No cells have been initialised!");

    for (auto citr = cells_.cbegin(); citr != cells_.cend(); ++citr) {
      const auto pairs = (*citr)->side_node_pairs();
      node_pairs.insert(std::end(node_pairs), std::begin(pairs),
                        std::end(pairs));
    }

  } catch (std::exception& exception) {
    console_->error("{} #{}: {}\n", __FILE__, __LINE__, exception.what());
    node_pairs.clear();
  }
  return node_pairs;
}

//! Create map of container of particles in sets
template <unsigned Tdim>
bool mpm::Mesh<Tdim>::create_particle_sets(
    const tsl::robin_map<mpm::Index, std::vector<mpm::Index>>& particle_sets,
    bool check_duplicates) {
  bool status = false;
  try {
    // Create container for each particle set
    for (auto sitr = particle_sets.begin(); sitr != particle_sets.end();
         ++sitr) {
      // Create a container for the set
      Container<ParticleBase<Tdim>> particles;
      // Reserve the size of the container
      particles.reserve((sitr->second).size());
      // Add particles to the container
      for (auto pid : sitr->second) {
        bool insertion_status =
            particles.add(map_particles_[pid], check_duplicates);
      }

      // Create the map of the container
      status = this->particle_sets_
                   .insert(std::pair<mpm::Index, Container<ParticleBase<Tdim>>>(
                       sitr->first, particles))
                   .second;
    }
  } catch (std::exception& exception) {
    console_->error("{} #{}: {}\n", __FILE__, __LINE__, exception.what());
  }
  return status;
}

//! Create map of container of nodes in sets
template <unsigned Tdim>
bool mpm::Mesh<Tdim>::create_node_sets(
    const tsl::robin_map<mpm::Index, std::vector<mpm::Index>>& node_sets,
    bool check_duplicates) {
  bool status = false;
  try {
    // Create container for each node set
    for (auto sitr = node_sets.begin(); sitr != node_sets.end(); ++sitr) {
      // Create a container for the set
      Container<NodeBase<Tdim>> nodes;
      // Reserve the size of the container
      nodes.reserve((sitr->second).size());
      // Add nodes to the container
      for (auto pid : sitr->second) {
        bool insertion_status = nodes.add(map_nodes_[pid], check_duplicates);
      }

      // Create the map of the container
      status = this->node_sets_
                   .insert(std::pair<mpm::Index, Container<NodeBase<Tdim>>>(
                       sitr->first, nodes))
                   .second;
    }
  } catch (std::exception& exception) {
    console_->error("{} #{}: {}\n", __FILE__, __LINE__, exception.what());
  }
  return status;
}

template <unsigned Tdim>
mpm::Container<mpm::Cell<Tdim>> mpm::Mesh<Tdim>::cells() {
  return this->cells_;
}

//! return particle_ptr
template <unsigned Tdim>
std::map<mpm::Index, mpm::Index>* mpm::Mesh<Tdim>::particles_cell_ids() {
  return &(this->particles_cell_ids_);
}<|MERGE_RESOLUTION|>--- conflicted
+++ resolved
@@ -920,10 +920,6 @@
     const std::shared_ptr<FunctionBase>& mfunction, int set_id, unsigned dir,
     double traction) {
   bool status = true;
-<<<<<<< HEAD
-=======
-
->>>>>>> 894a89eb
   try {
     if (set_id == -1 || particle_sets_.find(set_id) != particle_sets_.end())
       // Create a particle traction load
@@ -939,7 +935,6 @@
   return status;
 }
 
-<<<<<<< HEAD
 //! Apply particle tractions
 template <unsigned Tdim>
 void mpm::Mesh<Tdim>::apply_traction_on_particles(double current_time) {
@@ -964,8 +959,9 @@
             particles_[i]->map_traction_force();
         });
   }
-=======
-//! Assign particle tractions
+}
+
+//! Assign particle multi-phase coupled mixture tractions
 template <unsigned Tdim>
 bool mpm::Mesh<Tdim>::assign_particles_mixture_tractions(
     const std::vector<std::tuple<mpm::Index, unsigned, double>>&
@@ -997,7 +993,7 @@
   return status;
 }
 
-//! Assign particle tractions
+//! Assign multi-phase coupled particle liquid tractions
 template <unsigned Tdim>
 bool mpm::Mesh<Tdim>::assign_particles_liquid_tractions(
     const std::vector<std::tuple<mpm::Index, unsigned, double>>&
@@ -1028,7 +1024,6 @@
     status = false;
   }
   return status;
->>>>>>> 894a89eb
 }
 
 //! Assign particles velocity constraints
