//! Construct a particle with id and coordinates
template <unsigned Tdim>
mpm::Particle<Tdim>::Particle(Index id, const VectorDim& coord)
    : mpm::ParticleBase<Tdim>(id, coord) {
  this->initialise();
  // Clear cell ptr
  cell_ = nullptr;
  // Set material pointer to null
  material_ = nullptr;
  // Logger
  std::string logger =
      "particle" + std::to_string(Tdim) + "d::" + std::to_string(id);
  console_ = std::make_unique<spdlog::logger>(logger, mpm::stdout_sink);
}

//! Construct a particle with id, coordinates and status
template <unsigned Tdim>
mpm::Particle<Tdim>::Particle(Index id, const VectorDim& coord, bool status)
    : mpm::ParticleBase<Tdim>(id, coord, status) {
  this->initialise();
  cell_ = nullptr;
  material_ = nullptr;
  //! Logger
  std::string logger =
      "particle" + std::to_string(Tdim) + "d::" + std::to_string(id);
  console_ = std::make_unique<spdlog::logger>(logger, mpm::stdout_sink);
}

//! Initialise particle data from HDF5
template <unsigned Tdim>
bool mpm::Particle<Tdim>::initialise_particle(const HDF5Particle& particle) {

  // Assign id
  this->id_ = particle.id;
  // Mass
  this->mass_ = particle.mass;
  // Volume
  this->assign_volume(particle.volume);
  // Mass Density
  this->mass_density_ = particle.mass / particle.volume;
  // Set local size of particle
  Eigen::Vector3d psize;
  psize << particle.nsize_x, particle.nsize_y, particle.nsize_z;
  // Initialise particle size
  for (unsigned i = 0; i < Tdim; ++i) this->natural_size_(i) = psize(i);

  // Coordinates
  Eigen::Vector3d coordinates;
  coordinates << particle.coord_x, particle.coord_y, particle.coord_z;
  // Initialise coordinates
  for (unsigned i = 0; i < Tdim; ++i) this->coordinates_(i) = coordinates(i);

  // Displacement
  Eigen::Vector3d displacement;
  displacement << particle.displacement_x, particle.displacement_y,
      particle.displacement_z;
  // Initialise displacement
  for (unsigned i = 0; i < Tdim; ++i) this->displacement_(i) = displacement(i);

  // Velocity
  Eigen::Vector3d velocity;
  velocity << particle.velocity_x, particle.velocity_y, particle.velocity_z;
  // Initialise velocity
  for (unsigned i = 0; i < Tdim; ++i) this->velocity_(i) = velocity(i);

  // Stress
  this->stress_[0] = particle.stress_xx;
  this->stress_[1] = particle.stress_yy;
  this->stress_[2] = particle.stress_zz;
  this->stress_[3] = particle.tau_xy;
  this->stress_[4] = particle.tau_yz;
  this->stress_[5] = particle.tau_xz;

  // Strain
  this->strain_[0] = particle.strain_xx;
  this->strain_[1] = particle.strain_yy;
  this->strain_[2] = particle.strain_zz;
  this->strain_[3] = particle.gamma_xy;
  this->strain_[4] = particle.gamma_yz;
  this->strain_[5] = particle.gamma_xz;

  // Volumetric strain
  this->volumetric_strain_centroid_ = particle.epsilon_v;

  // Status
  this->status_ = particle.status;

  // Cell id
  this->cell_id_ = particle.cell_id;
  this->cell_ = nullptr;

  // Material id
  this->material_id_ = particle.material_id;

  return true;
}

//! Initialise particle data from HDF5
template <unsigned Tdim>
bool mpm::Particle<Tdim>::initialise_particle(
    const HDF5Particle& particle,
    const std::shared_ptr<mpm::Material<Tdim>>& material) {
  bool status = this->initialise_particle(particle);
  if (material != nullptr) {
    if (this->material_id_ == material->id() ||
        this->material_id_ == std::numeric_limits<unsigned>::max()) {
      material_ = material;
      // Reinitialize state variables
      auto mat_state_vars = material_->initialise_state_variables();
      if (mat_state_vars.size() == particle.nstate_vars) {
        unsigned i = 0;
        for (const auto& mat_state_var : mat_state_vars) {
          this->state_variables_[mat_state_var.first] = particle.svars[i];
          ++i;
        }
      }
    } else {
      status = false;
      throw std::runtime_error("Material is invalid to assign to particle!");
    }
  }
  return status;
}

//! Return particle data in HDF5 format
template <unsigned Tdim>
// cppcheck-suppress *
mpm::HDF5Particle mpm::Particle<Tdim>::hdf5() const {

  mpm::HDF5Particle particle_data;

  Eigen::Vector3d coordinates;
  coordinates.setZero();
  for (unsigned j = 0; j < Tdim; ++j) coordinates[j] = this->coordinates_[j];

  Eigen::Vector3d displacement;
  displacement.setZero();
  for (unsigned j = 0; j < Tdim; ++j) displacement[j] = this->displacement_[j];

  Eigen::Vector3d velocity;
  velocity.setZero();
  for (unsigned j = 0; j < Tdim; ++j) velocity[j] = this->velocity_[j];

  // Particle local size
  Eigen::Vector3d nsize;
  nsize.setZero();
  Eigen::VectorXd size = this->natural_size();
  for (unsigned j = 0; j < Tdim; ++j) nsize[j] = size[j];

  Eigen::Matrix<double, 6, 1> stress = this->stress_;

  Eigen::Matrix<double, 6, 1> strain = this->strain_;

  particle_data.id = this->id();
  particle_data.mass = this->mass();
  particle_data.volume = this->volume();
  particle_data.pressure = this->pressure();

  particle_data.coord_x = coordinates[0];
  particle_data.coord_y = coordinates[1];
  particle_data.coord_z = coordinates[2];

  particle_data.displacement_x = displacement[0];
  particle_data.displacement_y = displacement[1];
  particle_data.displacement_z = displacement[2];

  particle_data.nsize_x = nsize[0];
  particle_data.nsize_y = nsize[1];
  particle_data.nsize_z = nsize[2];

  particle_data.velocity_x = velocity[0];
  particle_data.velocity_y = velocity[1];
  particle_data.velocity_z = velocity[2];

  particle_data.stress_xx = stress[0];
  particle_data.stress_yy = stress[1];
  particle_data.stress_zz = stress[2];
  particle_data.tau_xy = stress[3];
  particle_data.tau_yz = stress[4];
  particle_data.tau_xz = stress[5];

  particle_data.strain_xx = strain[0];
  particle_data.strain_yy = strain[1];
  particle_data.strain_zz = strain[2];
  particle_data.gamma_xy = strain[3];
  particle_data.gamma_yz = strain[4];
  particle_data.gamma_xz = strain[5];

  particle_data.epsilon_v = this->volumetric_strain_centroid_;

  particle_data.status = this->status();

  particle_data.cell_id = this->cell_id();

  particle_data.material_id = this->material_id();

  // Write state variables
  if (material_ != nullptr) {
    particle_data.nstate_vars = state_variables_.size();
    if (state_variables_.size() > 20)
      throw std::runtime_error("# of state variables cannot be more than 20");
    unsigned i = 0;
    for (const auto& state_var : this->state_variables_) {
      particle_data.svars[i] = state_var.second;
      ++i;
    }
  }

  return particle_data;
}

// Initialise particle properties
template <unsigned Tdim>
void mpm::Particle<Tdim>::initialise() {
  displacement_.setZero();
  dstrain_.setZero();
  mass_ = 0.;
  natural_size_.setZero();
  pressure_ = 0.;
  set_traction_ = false;
  size_.setZero();
  strain_rate_.setZero();
  strain_.setZero();
  stress_.setZero();
  traction_.setZero();
  velocity_.setZero();
<<<<<<< HEAD
  volume_ = std::numeric_limits<double>::max();
  volumetric_strain_centroid_ = 0.;

  // Initialize vector data properties
  this->properties_["stresses"] = [&]() { return stress(); };
  this->properties_["strains"] = [&]() { return strain(); };
  this->properties_["velocities"] = [&]() { return velocity(); };
  this->properties_["displacements"] = [&]() { return displacement(); };
=======
  volumetric_strain_centroid_.setZero();
  volume_fraction_.setOnes(1, Tnphases);

  // Initialize vector data properties
  this->properties_["stresses"] = [&](unsigned phase) { return stress(phase); };
  this->properties_["strains"] = [&](unsigned phase) { return strain(phase); };
  this->properties_["velocities"] = [&](unsigned phase) {
    return velocity(phase);
  };
  this->properties_["displacements"] = [&](unsigned phase) {
    return displacement(phase);
  };
  // FIXME: NEED TO BE SOLVED
  // this->properties_["pressure"] = [&](unsigned phase) {
  //  return pressure(phase);
  //};
>>>>>>> 4b8653de
}

// Assign a cell to particle
template <unsigned Tdim>
bool mpm::Particle<Tdim>::assign_cell(
    const std::shared_ptr<Cell<Tdim>>& cellptr) {
  bool status = true;
  try {
    Eigen::Matrix<double, Tdim, 1> xi;
    // Assign cell to the new cell ptr, if point can be found in new cell
    if (cellptr->is_point_in_cell(this->coordinates_, &xi)) {
      // if a cell already exists remove particle from that cell
      if (cell_ != nullptr) cell_->remove_particle_id(this->id_);

      cell_ = cellptr;
      cell_id_ = cellptr->id();
      // Compute reference location of particle
      bool xi_status = this->compute_reference_location();
      if (!xi_status) return false;
      status = cell_->add_particle_id(this->id());
    } else {
      throw std::runtime_error("Point cannot be found in cell!");
    }
  } catch (std::exception& exception) {
    console_->error("{} #{}: {}\n", __FILE__, __LINE__, exception.what());
    status = false;
  }
  return status;
}

// Assign a cell to particle
template <unsigned Tdim>
bool mpm::Particle<Tdim>::assign_cell_xi(
    const std::shared_ptr<Cell<Tdim>>& cellptr,
    const Eigen::Matrix<double, Tdim, 1>& xi) {
  bool status = true;
  try {
    // Assign cell to the new cell ptr, if point can be found in new cell
    if (cellptr != nullptr) {
      // if a cell already exists remove particle from that cell
      if (cell_ != nullptr) cell_->remove_particle_id(this->id_);

      cell_ = cellptr;
      cell_id_ = cellptr->id();
      // Assign the reference location of particle
      bool xi_nan = false;

      // Check if point is within the cell
      for (unsigned i = 0; i < xi.size(); ++i)
        if (xi(i) < -1. || xi(i) > 1. || std::isnan(xi(i))) xi_nan = true;

      if (xi_nan == false)
        this->xi_ = xi;
      else
        return false;

      status = cell_->add_particle_id(this->id());
    } else {
      throw std::runtime_error("Point cannot be found in cell!");
    }
  } catch (std::exception& exception) {
    console_->error("{} #{}: {}\n", __FILE__, __LINE__, exception.what());
    status = false;
  }
  return status;
}

// Assign a cell id to particle
template <unsigned Tdim>
bool mpm::Particle<Tdim>::assign_cell_id(mpm::Index id) {
  bool status = false;
  try {
    // if a cell ptr is null
    if (cell_ == nullptr && id != std::numeric_limits<Index>::max()) {
      cell_id_ = id;
      status = true;
    } else {
      throw std::runtime_error("Invalid cell id or cell is already assigned!");
    }
  } catch (std::exception& exception) {
    console_->error("{} #{}: {}\n", __FILE__, __LINE__, exception.what());
    status = false;
  }
  return status;
}

// Remove cell for the particle
template <unsigned Tdim>
void mpm::Particle<Tdim>::remove_cell() {
  // if a cell is not nullptr
  if (cell_ != nullptr) cell_->remove_particle_id(this->id_);
  cell_id_ = std::numeric_limits<Index>::max();
}

// Assign a material to particle
template <unsigned Tdim>
bool mpm::Particle<Tdim>::assign_material(
    const std::shared_ptr<Material<Tdim>>& material) {
  bool status = false;
  try {
    // Check if material is valid and properties are set
    if (material != nullptr) {
      material_ = material;
      material_id_ = material_->id();
      state_variables_ = material_->initialise_state_variables();
      status = true;
    } else {
      throw std::runtime_error("Material is undefined!");
    }
  } catch (std::exception& exception) {
    console_->error("{} #{}: {}\n", __FILE__, __LINE__, exception.what());
  }
  return status;
}

// Compute reference location cell to particle
template <unsigned Tdim>
bool mpm::Particle<Tdim>::compute_reference_location() {
  bool status = true;
  try {
    // Check if particle has a valid cell ptr
    if (cell_ != nullptr) {
      // Compute local coordinates
      Eigen::Matrix<double, Tdim, 1> xi;
      // Check if the point is in cell
      if (cell_->is_point_in_cell(this->coordinates_, &xi)) {
        this->xi_ = xi;
        status = true;
      } else
        status = false;
    } else {
      throw std::runtime_error(
          "Cell is not initialised! "
          "cannot compute local reference coordinates of the particle");
    }
  } catch (std::exception& exception) {
    console_->error("{} #{}: {}\n", __FILE__, __LINE__, exception.what());
    status = false;
  }
  return status;
}

// Compute shape functions and gradients
template <unsigned Tdim>
bool mpm::Particle<Tdim>::compute_shapefn() {
  bool status = true;
  try {
    // Check if particle has a valid cell ptr
    if (cell_ != nullptr) {
      // Get element ptr of a cell
      const auto element = cell_->element_ptr();

      // Zero matrix
      Eigen::Matrix<double, Tdim, 1> zero;
      zero.setZero();

      // Compute shape function of the particle
      shapefn_ = element->shapefn(this->xi_, this->natural_size_, zero);

      // Compute bmatrix of the particle for reference cell
      bmatrix_ = element->bmatrix(this->xi_, cell_->nodal_coordinates(),
                                  this->natural_size_, zero);
    } else {
      throw std::runtime_error(
          "Cell is not initialised! "
          "cannot compute shapefns for the particle");
    }
  } catch (std::exception& exception) {
    console_->error("{} #{}: {}\n", __FILE__, __LINE__, exception.what());
    status = false;
  }
  return status;
}

// Assign volume to the particle
<<<<<<< HEAD
template <unsigned Tdim>
bool mpm::Particle<Tdim>::assign_volume(double volume) {
=======
// Volume is the material point volume
// Note: \param[in] phase is not used
template <unsigned Tdim, unsigned Tnphases>
bool mpm::Particle<Tdim, Tnphases>::assign_volume(unsigned phase,
                                                  double volume) {
>>>>>>> 4b8653de
  bool status = true;
  try {
    if (volume <= 0.)
      throw std::runtime_error("Particle volume cannot be negative");

<<<<<<< HEAD
    this->volume_ = volume;
    // Compute size of particle in each direction
=======
    // Assign material poiint volume.
    // For porous media, this is the volume of the solid skeleton
    volume_ = volume;
    // !!!!!!! TODO
    // Compute size of particle in each direction: This is okay for square
    // element, but won't work for irregular elements when applying traction at
    // particles.
>>>>>>> 4b8653de
    const double length =
        std::pow(this->volume_, static_cast<double>(1. / Tdim));
    // Set particle size as length on each side
    this->size_.fill(length);

    if (cell_ != nullptr) {
      // Get element ptr of a cell
      const auto element = cell_->element_ptr();

      // Set local particle size based on length of element in natural
      // coordinates (cpGIMP Bardenhagen 2008 (pp485))
      this->natural_size_.fill(element->unit_element_length() /
                               cell_->nparticles());
    }
  } catch (std::exception& exception) {
    console_->error("{} #{}: {}\n", __FILE__, __LINE__, exception.what());
    status = false;
  }
  return status;
}

// Assign porosity to the particle
template <unsigned Tdim, unsigned Tnphases>
bool mpm::Particle<Tdim, Tnphases>::assign_porosity(
    const unsigned solid_skeleton) {
  bool status = true;
  try {
    if (material_.at(solid_skeleton) != nullptr) {
      porosity_ = material_.at(solid_skeleton)
                      ->template property<double>(std::string("porosity"));
      if (porosity_ < 0. || porosity_ > 1.)
        throw std::runtime_error(
            "Particle porosity is negative or larger than one");
      // Update volume fraction for each phase
      volume_fraction_[0] = 1. - porosity_;
      volume_fraction_[1] = porosity_;
    } else {
      throw std::runtime_error("Fluid material is invalid");
    }
  } catch (std::exception& exception) {
    console_->error("{} #{}: {}\n", __FILE__, __LINE__, exception.what());
    status = false;
  }
  return status;
}

// Compute volume of the particle
<<<<<<< HEAD
template <unsigned Tdim>
bool mpm::Particle<Tdim>::compute_volume() {
=======
// Note 1: \param[in] phase is not used
// Note 2: This method of computing the particle volume only works for
//         rectilinear grid with fully filled elements
template <unsigned Tdim, unsigned Tnphases>
bool mpm::Particle<Tdim, Tnphases>::compute_volume(unsigned phase) {
>>>>>>> 4b8653de
  bool status = true;
  try {
    // Check if particle has a valid cell ptr
    if (cell_ != nullptr) {
<<<<<<< HEAD
      // Volume of the cell / # of particles
      this->assign_volume(cell_->volume() / cell_->nparticles());
=======
      this->assign_volume(phase, cell_->volume() / cell_->nparticles());
>>>>>>> 4b8653de
    } else {
      throw std::runtime_error(
          "Cell is not initialised! "
          "cannot compute volume for the particle");
    }
  } catch (std::exception& exception) {
    console_->error("{} #{}: {}\n", __FILE__, __LINE__, exception.what());
    status = false;
  }
  return status;
}

<<<<<<< HEAD
// Update volume based on the central strain rate
template <unsigned Tdim>
bool mpm::Particle<Tdim>::update_volume_strainrate(double dt) {
=======
// Update material point volume by using the cell-centre strain rate
template <unsigned Tdim, unsigned Tnphases>
bool mpm::Particle<Tdim, Tnphases>::update_volume_centre_strainrate(
    unsigned phase, double dt) {
>>>>>>> 4b8653de
  bool status = true;
  try {
    // Check if particle has a valid cell ptr and a valid volume
    if (cell_ != nullptr && volume_ != std::numeric_limits<double>::max()) {
<<<<<<< HEAD
      // Compute at centroid
      // Strain rate for reduced integration
      Eigen::VectorXd strain_rate_centroid =
          cell_->compute_strain_rate_centroid(mpm::ParticlePhase::Solid);
      this->volume_ *= (1. + dt * strain_rate_centroid.head(Tdim).sum());
      this->mass_density_ = this->mass_density_ /
                            (1. + dt * strain_rate_centroid.head(Tdim).sum());
=======

      Eigen::VectorXd strain_rate_centroid =
          cell_->compute_strain_rate_centroid(phase);
      this->volume_ *= (1. + dt * strain_rate_centroid.head(Tdim).sum());
>>>>>>> 4b8653de
    } else {
      throw std::runtime_error(
          "Cell or volume is not initialised! cannot update particle volume");
    }
  } catch (std::exception& exception) {
    console_->error("{} #{}: {}\n", __FILE__, __LINE__, exception.what());
    status = false;
  }
  return status;
}

// Update material point volume
template <unsigned Tdim, unsigned Tnphases>
bool mpm::Particle<Tdim, Tnphases>::update_volume(unsigned phase, double dt) {
  bool status = true;
  try {
    // Check if particle has a valid cell ptr and a valid volume
    if (cell_ != nullptr && volume_ != std::numeric_limits<double>::max()) {

      this->volume_ *= (1. + dt * strain_rate_.col(phase).head(Tdim).sum());
    } else {
      throw std::runtime_error(
          "Cell or volume is not initialised! cannot update particle volume");
    }
  } catch (std::exception& exception) {
    console_->error("{} #{}: {}\n", __FILE__, __LINE__, exception.what());
    status = false;
  }
  return status;
}

// Update material point porosity
template <unsigned Tdim, unsigned Tnphases>
bool mpm::Particle<Tdim, Tnphases>::update_porosity(unsigned phase, double dt) {
  bool status = true;
  try {
    // Check if particle has a valid cell ptr and a valid volume
    if (cell_ != nullptr && volume_ != std::numeric_limits<double>::max()) {

      // Update particle volume
      this->porosity_ =
          1 - (1 - this->porosity_) /
                  (1 + dt * strain_rate_.col(phase).head(Tdim).sum());
    } else {
      throw std::runtime_error(
          "Cell or volume is not initialised! cannot update particle porosity");
    }
  } catch (std::exception& exception) {
    console_->error("{} #{}: {}\n", __FILE__, __LINE__, exception.what());
    status = false;
  }
  return status;
}

// Compute mass of particle
template <unsigned Tdim>
bool mpm::Particle<Tdim>::compute_mass() {
  bool status = true;
  try {
    // Check if particle volume is set and material ptr is valid
<<<<<<< HEAD
    if (volume_ != std::numeric_limits<double>::max() && material_ != nullptr) {
      // Mass = volume of particle * mass_density
      this->mass_density_ =
          material_->template property<double>(std::string("density"));
      this->mass_ = volume_ * mass_density_;
=======
    if (volume_ != std::numeric_limits<double>::max() &&
        material_.at(phase) != nullptr) {
      // Mass = volume of particle * mass_density
      mass_density_(phase) = material_.at(phase)->template property<double>(
          std::string("density"));
      this->mass_(phase) =
          volume_fraction_(phase) * volume_ * mass_density_(phase);
>>>>>>> 4b8653de
    } else {
      throw std::runtime_error(
          "Particle volume or density is invalid! cannot compute mass for the "
          "particle");
    }
  } catch (std::exception& exception) {
    console_->error("{} #{}: {}\n", __FILE__, __LINE__, exception.what());
    status = false;
  }
  return status;
}

//! Map particle mass and momentum to nodes
template <unsigned Tdim>
bool mpm::Particle<Tdim>::map_mass_momentum_to_nodes() {
  bool status = true;
  try {
    // Check if particle mass is set
    if (mass_ != std::numeric_limits<double>::max()) {
      // Map particle mass and momentum to nodes
      this->cell_->map_mass_momentum_to_nodes(
          this->shapefn_, mpm::ParticlePhase::Solid, mass_, velocity_);
    } else {
      throw std::runtime_error("Particle mass has not been computed");
    }
  } catch (std::exception& exception) {
    console_->error("{} #{}: {}\n", __FILE__, __LINE__, exception.what());
    status = false;
  }
  return status;
}

// Compute strain of the particle
template <unsigned Tdim>
void mpm::Particle<Tdim>::compute_strain(double dt) {
  // Strain rate
  const auto strain_rate =
      cell_->compute_strain_rate(bmatrix_, mpm::ParticlePhase::Solid);
  // particle_strain_rate
  Eigen::Matrix<double, 6, 1> particle_strain_rate;
  particle_strain_rate.setZero();
  // Set dimension of strain rate
  switch (Tdim) {
    case (1): {
      particle_strain_rate(0) = strain_rate(0);
      break;
    }
    case (2): {
      particle_strain_rate(0) = strain_rate(0);
      particle_strain_rate(1) = strain_rate(1);
      particle_strain_rate(3) = strain_rate(2);
      break;
    }
    default: {
      particle_strain_rate = strain_rate;
      break;
    }
  }

  // Check to see if value is below threshold
  for (unsigned i = 0; i < particle_strain_rate.size(); ++i)
    if (std::fabs(particle_strain_rate(i)) < 1.E-15)
      particle_strain_rate(i) = 0.;

  // Assign strain rate
  strain_rate_ = particle_strain_rate;
  // Update dstrain
  dstrain_ = particle_strain_rate * dt;
  // Update strain
  strain_ += particle_strain_rate * dt;

  // Compute at centroid
  // Strain rate for reduced integration
  Eigen::VectorXd strain_rate_centroid =
      cell_->compute_strain_rate_centroid(mpm::ParticlePhase::Solid);

  // Check to see if value is below threshold
  for (unsigned i = 0; i < strain_rate_centroid.size(); ++i)
    if (std::fabs(strain_rate_centroid(i)) < 1.E-15)
      strain_rate_centroid(i) = 0.;

  // Assign volumetric strain at centroid
  const double dvolumetric_strain = dt * strain_rate_centroid.head(Tdim).sum();
  volumetric_strain_centroid_ += dvolumetric_strain;

  // Update thermodynamic pressure
<<<<<<< HEAD
  this->update_pressure(dvolumetric_strain);
=======
  if (phase = 0) this->update_pressure(phase, dvolumetric_strain);
>>>>>>> 4b8653de
}

// Compute stress
template <unsigned Tdim>
bool mpm::Particle<Tdim>::compute_stress() {
  bool status = true;
  try {
    // Check if material ptr is valid
    if (material_ != nullptr) {
      Eigen::Matrix<double, 6, 1> dstrain = this->dstrain_;
      // Calculate stress
      this->stress_ = material_->compute_stress(this->stress_, dstrain, this,
                                                &state_variables_);
    } else {
      throw std::runtime_error("Material is invalid");
    }
  } catch (std::exception& exception) {
    console_->error("{} #{}: {}\n", __FILE__, __LINE__, exception.what());
    status = false;
  }
  return status;
}

// Compute pore pressure
template <unsigned Tdim, unsigned Tnphases>
bool mpm::Particle<Tdim, Tnphases>::compute_pore_pressure(
    unsigned solid_skeleton, unsigned pore_fluid, double dt) {
  bool status = true;
  try {
    // Apply pore pressure constraint
    if (pressure_constraint_.find(pore_fluid) != pressure_constraint_.end())
      this->pressure_(pore_fluid) = this->pressure_constraint_.at(pore_fluid);
    // Check if material ptr is valid
    else if (material_.at(solid_skeleton) != nullptr &&
             material_.at(pore_fluid) != nullptr) {
      // Bulk modulus of fluid
      double K = material_.at(pore_fluid)
                     ->template property<double>(std::string("bulk_modulus"));
      // Compute pore pressure
      // double dpore_pressure =
      //     -K / porosity_ *
      //     (volume_fraction_(solid_skeleton) * dt *
      //          strain_rate_.col(solid_skeleton).head(Tdim).sum() +
      //      volume_fraction_(pore_fluid) * dt *
      //          strain_rate_.col(pore_fluid).head(Tdim).sum());
      double dpore_pressure =
          -K / porosity_ *
          (volume_fraction_(solid_skeleton) * dt *
               strain_rate_.col(solid_skeleton).head(Tdim).sum() +
           volume_fraction_(pore_fluid) * dt *
               cell_->compute_strain_rate_centroid(pore_fluid)
                   .head(Tdim)
                   .sum());

      // Update stresses of pore fluid phase
      this->pressure_(pore_fluid) += dpore_pressure;

    } else {
      throw std::runtime_error("Solid or fluid material is invalid");
    }
  } catch (std::exception& exception) {
    console_->error("{} #{}: {}\n", __FILE__, __LINE__, exception.what());
    status = false;
  }
  return status;
}

//! Map body force
//! \param[in] pgravity Gravity of a particle
template <unsigned Tdim>
void mpm::Particle<Tdim>::map_body_force(const VectorDim& pgravity) {
  // Compute nodal body forces
  cell_->compute_nodal_body_force(this->shapefn_, mpm::ParticlePhase::Solid,
                                  this->mass_, pgravity);
}

//! Map drag force
template <unsigned Tdim, unsigned Tnphases>
bool mpm::Particle<Tdim, Tnphases>::map_drag_force_coefficient(
    const unsigned solid_skeleton, const unsigned pore_fluid) {
  bool status = true;
  try {
    // Check if material ptr is valid
    if (material_.at(solid_skeleton) != nullptr) {
      VectorDim k_coefficient;
      switch (Tdim) {
        case (2): {
          k_coefficient(1) =
              material_.at(solid_skeleton)->template property<double>("k_y");
        }
        case (1): {
          k_coefficient(0) =
              material_.at(solid_skeleton)->template property<double>("k_x");
          break;
        }
        default: {
          k_coefficient(0) =
              material_.at(solid_skeleton)->template property<double>("k_x");
          k_coefficient(1) =
              material_.at(solid_skeleton)->template property<double>("k_y");
          k_coefficient(2) =
              material_.at(solid_skeleton)->template property<double>("k_z");
          break;
        }
      }
      // Initialise drag force coefficient
      VectorDim drag_force_coefficient;
      drag_force_coefficient.setZero();

      // Check if permeability coefficient is valid
      for (unsigned i = 0; i < Tdim; ++i) {
        if (k_coefficient(i) > 0.)
          drag_force_coefficient(i) =
              porosity_ * porosity_ * 9.81 *
              material_.at(pore_fluid)
                  ->template property<double>(std::string("density")) /
              k_coefficient(i);
        else
          throw std::runtime_error("Permeability coefficient is invalid");
      }
      // Compute nodal drag force
      cell_->compute_nodal_drag_force_coefficient(this->shapefn_, this->volume_,
                                                  drag_force_coefficient);
    } else {
      throw std::runtime_error("Material is invalid");
    }
  } catch (std::exception& exception) {
    console_->error("{} #{}: {}\n", __FILE__, __LINE__, exception.what());
    status = false;
  }
  return status;
}

//! Map internal force
<<<<<<< HEAD
template <unsigned Tdim>
bool mpm::Particle<Tdim>::map_internal_force() {
=======
template <unsigned Tdim, unsigned Tnphases>
bool mpm::Particle<Tdim, Tnphases>::map_internal_force(unsigned phase) {
>>>>>>> 4b8653de
  bool status = true;
  try {
    // Check if  material ptr is valid
    if (material_ != nullptr) {
      // Compute nodal internal forces
      // -pstress * volume
<<<<<<< HEAD
      cell_->compute_nodal_internal_force(this->bmatrix_,
                                          mpm::ParticlePhase::Solid,
                                          this->volume_, -1. * this->stress_);
=======
      cell_->compute_nodal_internal_force(this->bmatrix_, phase, this->volume_,
                                          -1. * this->stress_.col(phase));
>>>>>>> 4b8653de
    } else {
      throw std::runtime_error("Material is invalid");
    }
  } catch (std::exception& exception) {
    console_->error("{} #{}: {}\n", __FILE__, __LINE__, exception.what());
    status = false;
  }
  return status;
}

//! Map internal pressure
template <unsigned Tdim, unsigned Tnphases>
bool mpm::Particle<Tdim, Tnphases>::map_internal_pressure(unsigned phase) {
  bool status = true;
  try {
    // Initialise nodal internal pressure vector
    Eigen::Matrix<double, 6, 1> pressure;
    pressure.setZero();
    for (int i = 0; i < 3; ++i)
      pressure(i) = this->porosity_ * this->pressure_(phase);
    // -pstress * volume
    cell_->compute_nodal_internal_force(this->bmatrix_, phase, this->volume_,
                                        pressure);
  } catch (std::exception& exception) {
    console_->error("{} #{}: {}\n", __FILE__, __LINE__, exception.what());
    status = false;
  }
  return status;
}

//! Map mixture internal force
template <unsigned Tdim, unsigned Tnphases>
bool mpm::Particle<Tdim, Tnphases>::map_mixture_internal_force(
    const unsigned solid_skeleton, const unsigned pore_fluid) {
  bool status = true;
  try {
    // Initialise mixture internal force
    Eigen::Matrix<double, 6, 1> mixture_internal_force =
        this->stress_.col(solid_skeleton);
    // Add pressure
    for (int i = 0; i < 3; ++i)
      mixture_internal_force(i) -= this->pressure_(pore_fluid);
    // -pstress * volume
    cell_->compute_nodal_mixture_internal_force(this->bmatrix_, this->volume_,
                                                -1. * mixture_internal_force);
  } catch (std::exception& exception) {
    console_->error("{} #{}: {}\n", __FILE__, __LINE__, exception.what());
    status = false;
  }
  return status;
}

// Assign velocity to the particle
template <unsigned Tdim>
bool mpm::Particle<Tdim>::assign_velocity(
    const Eigen::Matrix<double, Tdim, 1>& velocity) {
  bool status = false;
  try {
    // Assign velocity
    velocity_ = velocity;
    status = true;
  } catch (std::exception& exception) {
    console_->error("{} #{}: {}\n", __FILE__, __LINE__, exception.what());
    status = false;
  }
  return status;
}

// Assign traction to the particle
template <unsigned Tdim>
bool mpm::Particle<Tdim>::assign_traction(unsigned direction, double traction) {
  bool status = false;
  try {
<<<<<<< HEAD
    if (direction >= Tdim ||
=======
    if (phase < 0 || phase >= Tnphases || direction < 0 || direction >= Tdim ||
>>>>>>> 4b8653de
        this->volume_ == std::numeric_limits<double>::max()) {
      throw std::runtime_error(
          "Particle traction property: volume / direction is invalid");
    }
    // Assign traction
<<<<<<< HEAD
    traction_(direction) = traction * this->volume_ / this->size_(direction);
=======
    traction_(direction, phase) =
        traction * this->volume_ / this->size_(direction);
>>>>>>> 4b8653de
    status = true;
    this->set_traction_ = true;
  } catch (std::exception& exception) {
    console_->error("{} #{}: {}\n", __FILE__, __LINE__, exception.what());
    status = false;
  }
  return status;
}

//! Map traction force
template <unsigned Tdim>
void mpm::Particle<Tdim>::map_traction_force() {
  if (this->set_traction_)
    // Map particle traction forces to nodes
    cell_->compute_nodal_traction_force(
        this->shapefn_, mpm::ParticlePhase::Solid, this->traction_);
}

// Compute updated position of the particle
template <unsigned Tdim>
bool mpm::Particle<Tdim>::compute_updated_position(double dt) {
  bool status = true;
  try {
    // Check if particle has a valid cell ptr
    if (cell_ != nullptr) {
      // Get interpolated nodal acceleration
      const Eigen::Matrix<double, Tdim, 1> nodal_acceleration =
          cell_->interpolate_nodal_acceleration(this->shapefn_,
                                                mpm::ParticlePhase::Solid);

      // Update particle velocity from interpolated nodal acceleration
      this->velocity_ += nodal_acceleration * dt;

      // Apply particle velocity constraints
      this->apply_particle_velocity_constraints();

      // Get interpolated nodal velocity
      const Eigen::Matrix<double, Tdim, 1> nodal_velocity =
          cell_->interpolate_nodal_velocity(this->shapefn_,
                                            mpm::ParticlePhase::Solid);

      // New position  current position + velocity * dt
      this->coordinates_ += nodal_velocity * dt;
      // Update displacement (displacement is initialized from zero)
      this->displacement_.col(phase) += nodal_velocity * dt;
    } else {
      throw std::runtime_error(
          "Cell is not initialised! "
          "cannot compute updated coordinates of the particle");
    }
  } catch (std::exception& exception) {
    console_->error("{} #{}: {}\n", __FILE__, __LINE__, exception.what());
    status = false;
  }
  return status;
}

// Compute updated position of the particle based on nodal velocity
template <unsigned Tdim>
bool mpm::Particle<Tdim>::compute_updated_position_velocity(double dt) {
  bool status = true;
  try {
    // Check if particle has a valid cell ptr
    if (cell_ != nullptr) {
      // Get interpolated nodal velocity
      const Eigen::Matrix<double, Tdim, 1> nodal_velocity =
          cell_->interpolate_nodal_velocity(this->shapefn_,
                                            mpm::ParticlePhase::Solid);

      // Update particle velocity to interpolated nodal velocity
      this->velocity_ = nodal_velocity;

      // Apply particle velocity constraints
      this->apply_particle_velocity_constraints();

      // New position current position + velocity * dt
      this->coordinates_ += nodal_velocity * dt;
      // Update displacement (displacement is initialized from zero)
      this->displacement_.col(phase) += nodal_velocity * dt;
    } else {
      throw std::runtime_error(
          "Cell is not initialised! "
          "cannot compute updated coordinates of the particle");
    }
  } catch (std::exception& exception) {
    console_->error("{} #{}: {}\n", __FILE__, __LINE__, exception.what());
    status = false;
  }
  return status;
}

// Compute updated position of the particle
template <unsigned Tdim, unsigned Tnphases>
bool mpm::Particle<Tdim, Tnphases>::update_position_acceleration(
    unsigned phase, double dt, bool update_position) {
  bool status = true;
  try {
    // Check if particle has a valid cell ptr
    if (cell_ != nullptr) {
      // Get interpolated nodal acceleration
      const Eigen::Matrix<double, Tdim, 1> nodal_acceleration =
          cell_->interpolate_nodal_acceleration(this->shapefn_, phase);

      // Update particle velocity from interpolated nodal acceleration
      this->velocity_.col(phase) += nodal_acceleration * dt;

      // Apply particle velocity constraints
      this->apply_particle_velocity_constraints();

      // Update position
      if (update_position) {
        // Get interpolated nodal velocity
        const Eigen::Matrix<double, Tdim, 1> nodal_velocity =
            cell_->interpolate_nodal_velocity(this->shapefn_, phase);

        // New position current position + velocity * dt
        this->coordinates_ += nodal_velocity * dt;
      }
    } else {
      throw std::runtime_error(
          "Cell is not initialised! "
          "cannot compute updated coordinates of the particle");
    }
  } catch (std::exception& exception) {
    console_->error("{} #{}: {}\n", __FILE__, __LINE__, exception.what());
    status = false;
  }
  return status;
}

// Compute updated position of the particle based on nodal velocity
template <unsigned Tdim, unsigned Tnphases>
bool mpm::Particle<Tdim, Tnphases>::update_position_velocity(
    unsigned phase, double dt, bool update_position) {
  bool status = true;
  try {
    // Check if particle has a valid cell ptr
    if (cell_ != nullptr) {
      // Get interpolated nodal velocity
      const Eigen::Matrix<double, Tdim, 1> nodal_velocity =
          cell_->interpolate_nodal_velocity(this->shapefn_, phase);

      // Update particle velocity to interpolated nodal velocity
      this->velocity_.col(phase) = nodal_velocity;

      // Apply particle velocity constraints
      this->apply_particle_velocity_constraints();

      // New position current position + velocity * dt
      if (update_position) this->coordinates_ += nodal_velocity * dt;
    } else {
      throw std::runtime_error(
          "Cell is not initialised! "
          "cannot compute updated coordinates of the particle");
    }
  } catch (std::exception& exception) {
    console_->error("{} #{}: {}\n", __FILE__, __LINE__, exception.what());
    status = false;
  }
  return status;
}

// Update pressure
template <unsigned Tdim>
bool mpm::Particle<Tdim>::update_pressure(double dvolumetric_strain) {
  bool status = true;
  try {
    // Check if material ptr is valid
    if (material_ != nullptr) {
      // Update pressure
      this->pressure_ += material_->thermodynamic_pressure(dvolumetric_strain);
    } else {
      throw std::runtime_error("Material is invalid");
    }
  } catch (std::exception& exception) {
    console_->error("{} #{}: {}\n", __FILE__, __LINE__, exception.what());
    status = false;
  }
  return status;
}

//! Map particle pressure to nodes
template <unsigned Tdim>
bool mpm::Particle<Tdim>::map_pressure_to_nodes() {
  bool status = true;
  try {
    // Check if particle mass is set
    if (mass_ != std::numeric_limits<double>::max()) {
      // Map particle mass and momentum to nodes
      this->cell_->map_pressure_to_nodes(
          this->shapefn_, mpm::ParticlePhase::Solid, mass_, pressure_);
    } else {
      throw std::runtime_error("Particle mass has not been computed");
    }
  } catch (std::exception& exception) {
    console_->error("{} #{}: {}\n", __FILE__, __LINE__, exception.what());
    status = false;
  }
  return status;
}

// Compute pressure smoothing of the particle based on nodal pressure
template <unsigned Tdim>
bool mpm::Particle<Tdim>::compute_pressure_smoothing() {
  bool status = true;
  try {
    // Check if particle has a valid cell ptr
    if (cell_ != nullptr)
      // Update particle pressure to interpolated nodal pressure
      this->pressure_ = cell_->interpolate_nodal_pressure(
          this->shapefn_, mpm::ParticlePhase::Solid);
    else
      throw std::runtime_error(
          "Cell is not initialised! "
          "cannot compute pressure smoothing of the particle");

  } catch (std::exception& exception) {
    console_->error("{} #{}: {}\n", __FILE__, __LINE__, exception.what());
    status = false;
  }
  return status;
}

//! Assign particle velocity constraint
//! Constrain directions can take values between 0 and Dim
template <unsigned Tdim>
bool mpm::Particle<Tdim>::assign_particle_velocity_constraint(unsigned dir,
                                                              double velocity) {
  bool status = true;
  try {
    //! Constrain directions can take values between 0 and Dim
    if (dir < Tdim)
      this->particle_velocity_constraints_.insert(
          std::make_pair<unsigned, double>(static_cast<unsigned>(dir),
                                           static_cast<double>(velocity)));
    else
      throw std::runtime_error(
          "Particle velocity constraint direction is out of bounds");

  } catch (std::exception& exception) {
    console_->error("{} #{}: {}\n", __FILE__, __LINE__, exception.what());
    status = false;
  }
  return status;
}

//! Assign particle pressure constraints
template <unsigned Tdim, unsigned Tnphases>
bool mpm::Particle<Tdim, Tnphases>::assign_particle_pressure_constraint(
    const unsigned phase, const double pressure) {
  bool status = true;
  try {
    this->pressure_constraint_.insert(std::make_pair<unsigned, double>(
        static_cast<unsigned>(phase), static_cast<double>(pressure)));
  } catch (std::exception& exception) {
    console_->error("{} #{}: {}\n", __FILE__, __LINE__, exception.what());
    status = false;
  }
  return status;
}

//! Apply particle velocity constraints
template <unsigned Tdim>
void mpm::Particle<Tdim>::apply_particle_velocity_constraints() {
  // Set particle velocity constraint
  for (const auto& constraint : this->particle_velocity_constraints_) {
    // Direction value in the constraint (0, Dim)
    const unsigned dir = constraint.first;
    // Direction: dir % Tdim (modulus)
    const auto direction = static_cast<unsigned>(dir % Tdim);
    this->velocity_(direction) = constraint.second;
  }
}

//! Return particle vector data
template <unsigned Tdim>
Eigen::VectorXd mpm::Particle<Tdim>::vector_data(const std::string& property) {
  return this->properties_.at(property)();
}<|MERGE_RESOLUTION|>--- conflicted
+++ resolved
@@ -224,33 +224,20 @@
   stress_.setZero();
   traction_.setZero();
   velocity_.setZero();
-<<<<<<< HEAD
   volume_ = std::numeric_limits<double>::max();
   volumetric_strain_centroid_ = 0.;
+  volume_fraction_ = 1.0;;
 
   // Initialize vector data properties
   this->properties_["stresses"] = [&]() { return stress(); };
   this->properties_["strains"] = [&]() { return strain(); };
   this->properties_["velocities"] = [&]() { return velocity(); };
   this->properties_["displacements"] = [&]() { return displacement(); };
-=======
-  volumetric_strain_centroid_.setZero();
-  volume_fraction_.setOnes(1, Tnphases);
-
-  // Initialize vector data properties
-  this->properties_["stresses"] = [&](unsigned phase) { return stress(phase); };
-  this->properties_["strains"] = [&](unsigned phase) { return strain(phase); };
-  this->properties_["velocities"] = [&](unsigned phase) {
-    return velocity(phase);
-  };
-  this->properties_["displacements"] = [&](unsigned phase) {
-    return displacement(phase);
-  };
+
   // FIXME: NEED TO BE SOLVED
   // this->properties_["pressure"] = [&](unsigned phase) {
   //  return pressure(phase);
   //};
->>>>>>> 4b8653de
 }
 
 // Assign a cell to particle
@@ -426,33 +413,15 @@
 }
 
 // Assign volume to the particle
-<<<<<<< HEAD
 template <unsigned Tdim>
 bool mpm::Particle<Tdim>::assign_volume(double volume) {
-=======
-// Volume is the material point volume
-// Note: \param[in] phase is not used
-template <unsigned Tdim, unsigned Tnphases>
-bool mpm::Particle<Tdim, Tnphases>::assign_volume(unsigned phase,
-                                                  double volume) {
->>>>>>> 4b8653de
   bool status = true;
   try {
     if (volume <= 0.)
       throw std::runtime_error("Particle volume cannot be negative");
 
-<<<<<<< HEAD
     this->volume_ = volume;
     // Compute size of particle in each direction
-=======
-    // Assign material poiint volume.
-    // For porous media, this is the volume of the solid skeleton
-    volume_ = volume;
-    // !!!!!!! TODO
-    // Compute size of particle in each direction: This is okay for square
-    // element, but won't work for irregular elements when applying traction at
-    // particles.
->>>>>>> 4b8653de
     const double length =
         std::pow(this->volume_, static_cast<double>(1. / Tdim));
     // Set particle size as length on each side
@@ -500,26 +469,14 @@
 }
 
 // Compute volume of the particle
-<<<<<<< HEAD
 template <unsigned Tdim>
 bool mpm::Particle<Tdim>::compute_volume() {
-=======
-// Note 1: \param[in] phase is not used
-// Note 2: This method of computing the particle volume only works for
-//         rectilinear grid with fully filled elements
-template <unsigned Tdim, unsigned Tnphases>
-bool mpm::Particle<Tdim, Tnphases>::compute_volume(unsigned phase) {
->>>>>>> 4b8653de
   bool status = true;
   try {
     // Check if particle has a valid cell ptr
     if (cell_ != nullptr) {
-<<<<<<< HEAD
       // Volume of the cell / # of particles
       this->assign_volume(cell_->volume() / cell_->nparticles());
-=======
-      this->assign_volume(phase, cell_->volume() / cell_->nparticles());
->>>>>>> 4b8653de
     } else {
       throw std::runtime_error(
           "Cell is not initialised! "
@@ -532,21 +489,13 @@
   return status;
 }
 
-<<<<<<< HEAD
 // Update volume based on the central strain rate
 template <unsigned Tdim>
-bool mpm::Particle<Tdim>::update_volume_strainrate(double dt) {
-=======
-// Update material point volume by using the cell-centre strain rate
-template <unsigned Tdim, unsigned Tnphases>
-bool mpm::Particle<Tdim, Tnphases>::update_volume_centre_strainrate(
-    unsigned phase, double dt) {
->>>>>>> 4b8653de
+bool mpm::Particle<Tdim>::update_volume_strainrate_centroid(double dt) {
   bool status = true;
   try {
     // Check if particle has a valid cell ptr and a valid volume
     if (cell_ != nullptr && volume_ != std::numeric_limits<double>::max()) {
-<<<<<<< HEAD
       // Compute at centroid
       // Strain rate for reduced integration
       Eigen::VectorXd strain_rate_centroid =
@@ -554,12 +503,6 @@
       this->volume_ *= (1. + dt * strain_rate_centroid.head(Tdim).sum());
       this->mass_density_ = this->mass_density_ /
                             (1. + dt * strain_rate_centroid.head(Tdim).sum());
-=======
-
-      Eigen::VectorXd strain_rate_centroid =
-          cell_->compute_strain_rate_centroid(phase);
-      this->volume_ *= (1. + dt * strain_rate_centroid.head(Tdim).sum());
->>>>>>> 4b8653de
     } else {
       throw std::runtime_error(
           "Cell or volume is not initialised! cannot update particle volume");
@@ -578,7 +521,6 @@
   try {
     // Check if particle has a valid cell ptr and a valid volume
     if (cell_ != nullptr && volume_ != std::numeric_limits<double>::max()) {
-
       this->volume_ *= (1. + dt * strain_rate_.col(phase).head(Tdim).sum());
     } else {
       throw std::runtime_error(
@@ -620,21 +562,12 @@
   bool status = true;
   try {
     // Check if particle volume is set and material ptr is valid
-<<<<<<< HEAD
     if (volume_ != std::numeric_limits<double>::max() && material_ != nullptr) {
       // Mass = volume of particle * mass_density
       this->mass_density_ =
+          volume_fraction_ *
           material_->template property<double>(std::string("density"));
       this->mass_ = volume_ * mass_density_;
-=======
-    if (volume_ != std::numeric_limits<double>::max() &&
-        material_.at(phase) != nullptr) {
-      // Mass = volume of particle * mass_density
-      mass_density_(phase) = material_.at(phase)->template property<double>(
-          std::string("density"));
-      this->mass_(phase) =
-          volume_fraction_(phase) * volume_ * mass_density_(phase);
->>>>>>> 4b8653de
     } else {
       throw std::runtime_error(
           "Particle volume or density is invalid! cannot compute mass for the "
@@ -721,11 +654,7 @@
   volumetric_strain_centroid_ += dvolumetric_strain;
 
   // Update thermodynamic pressure
-<<<<<<< HEAD
   this->update_pressure(dvolumetric_strain);
-=======
-  if (phase = 0) this->update_pressure(phase, dvolumetric_strain);
->>>>>>> 4b8653de
 }
 
 // Compute stress
@@ -749,49 +678,49 @@
   return status;
 }
 
-// Compute pore pressure
-template <unsigned Tdim, unsigned Tnphases>
-bool mpm::Particle<Tdim, Tnphases>::compute_pore_pressure(
-    unsigned solid_skeleton, unsigned pore_fluid, double dt) {
-  bool status = true;
-  try {
-    // Apply pore pressure constraint
-    if (pressure_constraint_.find(pore_fluid) != pressure_constraint_.end())
-      this->pressure_(pore_fluid) = this->pressure_constraint_.at(pore_fluid);
-    // Check if material ptr is valid
-    else if (material_.at(solid_skeleton) != nullptr &&
-             material_.at(pore_fluid) != nullptr) {
-      // Bulk modulus of fluid
-      double K = material_.at(pore_fluid)
-                     ->template property<double>(std::string("bulk_modulus"));
-      // Compute pore pressure
-      // double dpore_pressure =
-      //     -K / porosity_ *
-      //     (volume_fraction_(solid_skeleton) * dt *
-      //          strain_rate_.col(solid_skeleton).head(Tdim).sum() +
-      //      volume_fraction_(pore_fluid) * dt *
-      //          strain_rate_.col(pore_fluid).head(Tdim).sum());
-      double dpore_pressure =
-          -K / porosity_ *
-          (volume_fraction_(solid_skeleton) * dt *
-               strain_rate_.col(solid_skeleton).head(Tdim).sum() +
-           volume_fraction_(pore_fluid) * dt *
-               cell_->compute_strain_rate_centroid(pore_fluid)
-                   .head(Tdim)
-                   .sum());
-
-      // Update stresses of pore fluid phase
-      this->pressure_(pore_fluid) += dpore_pressure;
-
-    } else {
-      throw std::runtime_error("Solid or fluid material is invalid");
-    }
-  } catch (std::exception& exception) {
-    console_->error("{} #{}: {}\n", __FILE__, __LINE__, exception.what());
-    status = false;
-  }
-  return status;
-}
+// // Compute pore pressure
+// template <unsigned Tdim, unsigned Tnphases>
+// bool mpm::Particle<Tdim, Tnphases>::compute_pore_pressure(
+//     unsigned solid_skeleton, unsigned pore_fluid, double dt) {
+//   bool status = true;
+//   try {
+//     // Apply pore pressure constraint
+//     if (pressure_constraint_.find(pore_fluid) != pressure_constraint_.end())
+//       this->pressure_(pore_fluid) = this->pressure_constraint_.at(pore_fluid);
+//     // Check if material ptr is valid
+//     else if (material_.at(solid_skeleton) != nullptr &&
+//              material_.at(pore_fluid) != nullptr) {
+//       // Bulk modulus of fluid
+//       double K = material_.at(pore_fluid)
+//                      ->template property<double>(std::string("bulk_modulus"));
+//       // Compute pore pressure
+//       // double dpore_pressure =
+//       //     -K / porosity_ *
+//       //     (volume_fraction_(solid_skeleton) * dt *
+//       //          strain_rate_.col(solid_skeleton).head(Tdim).sum() +
+//       //      volume_fraction_(pore_fluid) * dt *
+//       //          strain_rate_.col(pore_fluid).head(Tdim).sum());
+//       double dpore_pressure =
+//           -K / porosity_ *
+//           (volume_fraction_(solid_skeleton) * dt *
+//                strain_rate_.col(solid_skeleton).head(Tdim).sum() +
+//            volume_fraction_(pore_fluid) * dt *
+//                cell_->compute_strain_rate_centroid(pore_fluid)
+//                    .head(Tdim)
+//                    .sum());
+
+//       // Update stresses of pore fluid phase
+//       this->pressure_(pore_fluid) += dpore_pressure;
+
+//     } else {
+//       throw std::runtime_error("Solid or fluid material is invalid");
+//     }
+//   } catch (std::exception& exception) {
+//     console_->error("{} #{}: {}\n", __FILE__, __LINE__, exception.what());
+//     status = false;
+//   }
+//   return status;
+// }
 
 //! Map body force
 //! \param[in] pgravity Gravity of a particle
@@ -802,85 +731,75 @@
                                   this->mass_, pgravity);
 }
 
-//! Map drag force
-template <unsigned Tdim, unsigned Tnphases>
-bool mpm::Particle<Tdim, Tnphases>::map_drag_force_coefficient(
-    const unsigned solid_skeleton, const unsigned pore_fluid) {
-  bool status = true;
-  try {
-    // Check if material ptr is valid
-    if (material_.at(solid_skeleton) != nullptr) {
-      VectorDim k_coefficient;
-      switch (Tdim) {
-        case (2): {
-          k_coefficient(1) =
-              material_.at(solid_skeleton)->template property<double>("k_y");
-        }
-        case (1): {
-          k_coefficient(0) =
-              material_.at(solid_skeleton)->template property<double>("k_x");
-          break;
-        }
-        default: {
-          k_coefficient(0) =
-              material_.at(solid_skeleton)->template property<double>("k_x");
-          k_coefficient(1) =
-              material_.at(solid_skeleton)->template property<double>("k_y");
-          k_coefficient(2) =
-              material_.at(solid_skeleton)->template property<double>("k_z");
-          break;
-        }
-      }
-      // Initialise drag force coefficient
-      VectorDim drag_force_coefficient;
-      drag_force_coefficient.setZero();
-
-      // Check if permeability coefficient is valid
-      for (unsigned i = 0; i < Tdim; ++i) {
-        if (k_coefficient(i) > 0.)
-          drag_force_coefficient(i) =
-              porosity_ * porosity_ * 9.81 *
-              material_.at(pore_fluid)
-                  ->template property<double>(std::string("density")) /
-              k_coefficient(i);
-        else
-          throw std::runtime_error("Permeability coefficient is invalid");
-      }
-      // Compute nodal drag force
-      cell_->compute_nodal_drag_force_coefficient(this->shapefn_, this->volume_,
-                                                  drag_force_coefficient);
-    } else {
-      throw std::runtime_error("Material is invalid");
-    }
-  } catch (std::exception& exception) {
-    console_->error("{} #{}: {}\n", __FILE__, __LINE__, exception.what());
-    status = false;
-  }
-  return status;
-}
+// //! Map drag force
+// template <unsigned Tdim, unsigned Tnphases>
+// bool mpm::Particle<Tdim, Tnphases>::map_drag_force_coefficient(
+//     const unsigned solid_skeleton, const unsigned pore_fluid) {
+//   bool status = true;
+//   try {
+//     // Check if material ptr is valid
+//     if (material_.at(solid_skeleton) != nullptr) {
+//       VectorDim k_coefficient;
+//       switch (Tdim) {
+//         case (2): {
+//           k_coefficient(1) =
+//               material_.at(solid_skeleton)->template property<double>("k_y");
+//         }
+//         case (1): {
+//           k_coefficient(0) =
+//               material_.at(solid_skeleton)->template property<double>("k_x");
+//           break;
+//         }
+//         default: {
+//           k_coefficient(0) =
+//               material_.at(solid_skeleton)->template property<double>("k_x");
+//           k_coefficient(1) =
+//               material_.at(solid_skeleton)->template property<double>("k_y");
+//           k_coefficient(2) =
+//               material_.at(solid_skeleton)->template property<double>("k_z");
+//           break;
+//         }
+//       }
+//       // Initialise drag force coefficient
+//       VectorDim drag_force_coefficient;
+//       drag_force_coefficient.setZero();
+
+//       // Check if permeability coefficient is valid
+//       for (unsigned i = 0; i < Tdim; ++i) {
+//         if (k_coefficient(i) > 0.)
+//           drag_force_coefficient(i) =
+//               porosity_ * porosity_ * 9.81 *
+//               material_.at(pore_fluid)
+//                   ->template property<double>(std::string("density")) /
+//               k_coefficient(i);
+//         else
+//           throw std::runtime_error("Permeability coefficient is invalid");
+//       }
+//       // Compute nodal drag force
+//       cell_->compute_nodal_drag_force_coefficient(this->shapefn_, this->volume_,
+//                                                   drag_force_coefficient);
+//     } else {
+//       throw std::runtime_error("Material is invalid");
+//     }
+//   } catch (std::exception& exception) {
+//     console_->error("{} #{}: {}\n", __FILE__, __LINE__, exception.what());
+//     status = false;
+//   }
+//   return status;
+// }
 
 //! Map internal force
-<<<<<<< HEAD
 template <unsigned Tdim>
 bool mpm::Particle<Tdim>::map_internal_force() {
-=======
-template <unsigned Tdim, unsigned Tnphases>
-bool mpm::Particle<Tdim, Tnphases>::map_internal_force(unsigned phase) {
->>>>>>> 4b8653de
   bool status = true;
   try {
     // Check if  material ptr is valid
     if (material_ != nullptr) {
       // Compute nodal internal forces
       // -pstress * volume
-<<<<<<< HEAD
       cell_->compute_nodal_internal_force(this->bmatrix_,
                                           mpm::ParticlePhase::Solid,
                                           this->volume_, -1. * this->stress_);
-=======
-      cell_->compute_nodal_internal_force(this->bmatrix_, phase, this->volume_,
-                                          -1. * this->stress_.col(phase));
->>>>>>> 4b8653de
     } else {
       throw std::runtime_error("Material is invalid");
     }
@@ -891,47 +810,47 @@
   return status;
 }
 
-//! Map internal pressure
-template <unsigned Tdim, unsigned Tnphases>
-bool mpm::Particle<Tdim, Tnphases>::map_internal_pressure(unsigned phase) {
-  bool status = true;
-  try {
-    // Initialise nodal internal pressure vector
-    Eigen::Matrix<double, 6, 1> pressure;
-    pressure.setZero();
-    for (int i = 0; i < 3; ++i)
-      pressure(i) = this->porosity_ * this->pressure_(phase);
-    // -pstress * volume
-    cell_->compute_nodal_internal_force(this->bmatrix_, phase, this->volume_,
-                                        pressure);
-  } catch (std::exception& exception) {
-    console_->error("{} #{}: {}\n", __FILE__, __LINE__, exception.what());
-    status = false;
-  }
-  return status;
-}
-
-//! Map mixture internal force
-template <unsigned Tdim, unsigned Tnphases>
-bool mpm::Particle<Tdim, Tnphases>::map_mixture_internal_force(
-    const unsigned solid_skeleton, const unsigned pore_fluid) {
-  bool status = true;
-  try {
-    // Initialise mixture internal force
-    Eigen::Matrix<double, 6, 1> mixture_internal_force =
-        this->stress_.col(solid_skeleton);
-    // Add pressure
-    for (int i = 0; i < 3; ++i)
-      mixture_internal_force(i) -= this->pressure_(pore_fluid);
-    // -pstress * volume
-    cell_->compute_nodal_mixture_internal_force(this->bmatrix_, this->volume_,
-                                                -1. * mixture_internal_force);
-  } catch (std::exception& exception) {
-    console_->error("{} #{}: {}\n", __FILE__, __LINE__, exception.what());
-    status = false;
-  }
-  return status;
-}
+// //! Map internal pressure
+// template <unsigned Tdim, unsigned Tnphases>
+// bool mpm::Particle<Tdim, Tnphases>::map_internal_pressure(unsigned phase) {
+//   bool status = true;
+//   try {
+//     // Initialise nodal internal pressure vector
+//     Eigen::Matrix<double, 6, 1> pressure;
+//     pressure.setZero();
+//     for (int i = 0; i < 3; ++i)
+//       pressure(i) = this->porosity_ * this->pressure_(phase);
+//     // -pstress * volume
+//     cell_->compute_nodal_internal_force(this->bmatrix_, phase, this->volume_,
+//                                         pressure);
+//   } catch (std::exception& exception) {
+//     console_->error("{} #{}: {}\n", __FILE__, __LINE__, exception.what());
+//     status = false;
+//   }
+//   return status;
+// }
+
+// //! Map mixture internal force
+// template <unsigned Tdim, unsigned Tnphases>
+// bool mpm::Particle<Tdim, Tnphases>::map_mixture_internal_force(
+//     const unsigned solid_skeleton, const unsigned pore_fluid) {
+//   bool status = true;
+//   try {
+//     // Initialise mixture internal force
+//     Eigen::Matrix<double, 6, 1> mixture_internal_force =
+//         this->stress_.col(solid_skeleton);
+//     // Add pressure
+//     for (int i = 0; i < 3; ++i)
+//       mixture_internal_force(i) -= this->pressure_(pore_fluid);
+//     // -pstress * volume
+//     cell_->compute_nodal_mixture_internal_force(this->bmatrix_, this->volume_,
+//                                                 -1. * mixture_internal_force);
+//   } catch (std::exception& exception) {
+//     console_->error("{} #{}: {}\n", __FILE__, __LINE__, exception.what());
+//     status = false;
+//   }
+//   return status;
+// }
 
 // Assign velocity to the particle
 template <unsigned Tdim>
@@ -954,22 +873,13 @@
 bool mpm::Particle<Tdim>::assign_traction(unsigned direction, double traction) {
   bool status = false;
   try {
-<<<<<<< HEAD
     if (direction >= Tdim ||
-=======
-    if (phase < 0 || phase >= Tnphases || direction < 0 || direction >= Tdim ||
->>>>>>> 4b8653de
         this->volume_ == std::numeric_limits<double>::max()) {
       throw std::runtime_error(
           "Particle traction property: volume / direction is invalid");
     }
     // Assign traction
-<<<<<<< HEAD
     traction_(direction) = traction * this->volume_ / this->size_(direction);
-=======
-    traction_(direction, phase) =
-        traction * this->volume_ / this->size_(direction);
->>>>>>> 4b8653de
     status = true;
     this->set_traction_ = true;
   } catch (std::exception& exception) {
