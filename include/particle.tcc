--- conflicted
+++ resolved
@@ -242,31 +242,6 @@
   this->properties_["displacements"] = [&]() { return displacement(); };
 }
 
-<<<<<<< HEAD
-//! Clone material state variables from neighbour particle
-template <unsigned Tdim>
-bool mpm::Particle<Tdim>::clone_neighbour_material_state_vars(
-    const mpm::dense_map& state_vars,
-    const std::shared_ptr<mpm::Material<Tdim>>& material) {
-  bool status = true;
-  if (material != nullptr) {
-    if (this->material_id_ == material->id() ||
-        this->material_id_ == std::numeric_limits<unsigned>::max()) {
-      material_ = material;
-      // Clone state variables
-      auto mat_state_vars = material_->initialise_state_variables();
-      if (mat_state_vars.size() == state_vars.size()) {
-        this->state_variables_ = state_vars;
-      } else {
-        status = false;
-        throw std::runtime_error(
-            "# of state variables do not match! Cannot clone material history");
-      }
-    } else {
-      status = false;
-      throw std::runtime_error(
-          "Particle material is invalid! Cannot assign a new material");
-=======
 //! Assign material state variables from neighbour particle
 template <unsigned Tdim>
 bool mpm::Particle<Tdim>::assign_material_state_vars(
@@ -281,7 +256,6 @@
         mat_state_vars.size() == state_vars.size()) {
       this->state_variables_ = state_vars;
       status = true;
->>>>>>> 8620cc91
     }
   }
   return status;
