#ifndef MPM_PARTICLE_H_
#define MPM_PARTICLE_H_

#include <tbb/blocked_range.h>
#include <tbb/parallel_for.h>

#include <array>
#include <limits>
#include <memory>
#include <string>
#include <vector>

#include "cell.h"
#include "logger.h"
#include "particle_base.h"

namespace mpm {

//! Particle class
//! \brief Base class that stores the information about particles
//! \details Particle class: id_ and coordinates.
//! \tparam Tdim Dimension
template <unsigned Tdim>
class Particle : public ParticleBase<Tdim> {
 public:
  //! Define a vector of size dimension
  using VectorDim = Eigen::Matrix<double, Tdim, 1>;

  //! Define DOFs
  static const unsigned Tdof = (Tdim == 1) ? 1 : 3 * (Tdim - 1);

  //! Construct a particle with id and coordinates
  //! \param[in] id Particle id
  //! \param[in] coord coordinates of the particle
  Particle(Index id, const VectorDim& coord);

  //! Construct a particle with id, coordinates and status
  //! \param[in] id Particle id
  //! \param[in] coord coordinates of the particle
  //! \param[in] status Particle status (active / inactive)
  Particle(Index id, const VectorDim& coord, bool status);

  //! Destructor
  ~Particle() override{};

  //! Delete copy constructor
  Particle(const Particle<Tdim>&) = delete;

  //! Delete assignment operator
  Particle& operator=(const Particle<Tdim>&) = delete;

  //! Initialise particle from HDF5 data
  //! \param[in] particle HDF5 data of particle
  //! \retval status Status of reading HDF5 particle
  bool initialise_particle(const HDF5Particle& particle) override;

  //! Initialise particle HDF5 data and material
  //! \param[in] particle HDF5 data of particle
  //! \param[in] material Material associated with the particle
  //! \retval status Status of reading HDF5 particle
  virtual bool initialise_particle(
      const HDF5Particle& particle,
      const std::shared_ptr<Material<Tdim>>& material) override;

<<<<<<< HEAD
  //! Clone material history variables from a given neighbouring particle
<<<<<<< HEAD
  //! \param[in] state_vars Neighbour particle state variables 
=======
  //! \param[in] state_vars State variables from the neighbour particle
>>>>>>> clone_particledata
=======
  //! Assign material history variables
  //! \param[in] state_vars State variables
>>>>>>> 33cdad98
  //! \param[in] material Material associated with the particle
  //! \retval status Status of cloning HDF5 particle
  bool assign_material_state_vars(
      const mpm::dense_map& state_vars,
      const std::shared_ptr<mpm::Material<Tdim>>& material) override;

  //! Interpolate properties from neighbour particles
  //! \param[in] interpolator Interpolator
  //! \param[in] poly_order Order of polynomial
  //! \param[in] neighbour_properties Neighbour particles HDF5 data
  //! \retval status
  bool interpolate_neighbour_properties(
      const std::shared_ptr<mpm::PolynomialInterpolation<Tdim>>& interpolator,
      unsigned poly_order,
      const std::vector<mpm::HDF5Particle>& neighbour_properties) override;

  //! Retrun particle data as HDF5
  //! \retval particle HDF5 data of the particle
  HDF5Particle hdf5() const override;

  //! Initialise properties
  void initialise() override;

  //! Compute reference coordinates in a cell
  bool compute_reference_location() noexcept override;

  //! Return reference location
  VectorDim reference_location() const override { return xi_; }

  //! Assign a cell to particle
  //! If point is in new cell, assign new cell and remove particle id from old
  //! cell. If point can't be found in the new cell, check if particle is still
  //! valid in the old cell, if it is leave it as is. If not, set cell as null
  //! \param[in] cellptr Pointer to a cell
  bool assign_cell(const std::shared_ptr<Cell<Tdim>>& cellptr) override;

  //! Assign a cell to particle
  //! If point is in new cell, assign new cell and remove particle id from old
  //! cell. If point can't be found in the new cell, check if particle is still
  //! valid in the old cell, if it is leave it as is. If not, set cell as null
  //! \param[in] cellptr Pointer to a cell
  //! \param[in] xi Local coordinates of the point in reference cell
  bool assign_cell_xi(const std::shared_ptr<Cell<Tdim>>& cellptr,
                      const Eigen::Matrix<double, Tdim, 1>& xi) override;

  //! Assign cell id
  //! \param[in] id Cell id
  bool assign_cell_id(Index id) override;

  //! Return cell id
  Index cell_id() const override { return cell_id_; }

  //! Return cell ptr status
  bool cell_ptr() const override { return cell_ != nullptr; }

  //! Remove cell associated with the particle
  void remove_cell() override;

  //! Compute shape functions of a particle, based on local coordinates
  void compute_shapefn() noexcept override;

  //! Assign volume
  //! \param[in] volume Volume of particle
  bool assign_volume(double volume) override;

  //! Return volume
  double volume() const override { return volume_; }

  //! Return size of particle in natural coordinates
  VectorDim natural_size() const override { return natural_size_; }

  //! Compute volume as cell volume / nparticles
  void compute_volume() noexcept override;

  //! Update volume based on centre volumetric strain rate
  void update_volume() noexcept override;

  //! Return mass density
  //! \param[in] phase Index corresponding to the phase
  double mass_density() const override { return mass_density_; }

  //! Compute mass as volume * density
  void compute_mass() noexcept override;

  //! Map particle mass and momentum to nodes
  void map_mass_momentum_to_nodes() noexcept override;

  //! Assign nodal mass to particles
  //! \param[in] mass Mass from the particles in a cell
  //! \retval status Assignment status
  void assign_mass(double mass) override { mass_ = mass; }

  //! Return mass of the particles
  double mass() const override { return mass_; }

  //! Assign material
  //! \param[in] material Pointer to a material
  bool assign_material(
      const std::shared_ptr<Material<Tdim>>& material) override;

  //! Compute strain
  //! \param[in] dt Analysis time step
  void compute_strain(double dt) noexcept override;

  //! Return strain of the particle
  Eigen::Matrix<double, 6, 1> strain() const override { return strain_; }

  //! Return strain rate of the particle
  Eigen::Matrix<double, 6, 1> strain_rate() const override {
    return strain_rate_;
  };

  //! Return dvolumetric strain of centroid
  //! \retval dvolumetric strain at centroid
  double dvolumetric_strain() const override { return dvolumetric_strain_; }

  //! Return volumetric strain of centroid
  //! \retval volumetric strain at centroid
  double volumetric_strain_centroid() const override {
    return volumetric_strain_centroid_;
  }

  //! Initial stress
  //! \param[in] stress Initial sress
  void initial_stress(const Eigen::Matrix<double, 6, 1>& stress) override {
    this->stress_ = stress;
  }

  //! Compute stress
  void compute_stress() noexcept override;

  //! Return stress of the particle
  Eigen::Matrix<double, 6, 1> stress() const override { return stress_; }

  //! Map body force
  //! \param[in] pgravity Gravity of a particle
  void map_body_force(const VectorDim& pgravity) noexcept override;

  //! Map internal force
  inline void map_internal_force() noexcept override;

  //! Assign velocity to the particle
  //! \param[in] velocity A vector of particle velocity
  //! \retval status Assignment status
  bool assign_velocity(const VectorDim& velocity) override;

  //! Return velocity of the particle
  VectorDim velocity() const override { return velocity_; }

  //! Return displacement of the particle
  VectorDim displacement() const override { return displacement_; }

  //! Assign traction to the particle
  //! \param[in] direction Index corresponding to the direction of traction
  //! \param[in] traction Particle traction in specified direction
  //! \retval status Assignment status
  bool assign_traction(unsigned direction, double traction) override;

  //! Return traction of the particle
  //! \param[in] phase Index corresponding to the phase
  VectorDim traction() const override { return traction_; }

  //! Map traction force
  void map_traction_force() noexcept override;

  //! Compute updated position of the particle
  //! \param[in] dt Analysis time step
  //! \param[in] velocity_update Update particle velocity from nodal vel
  void compute_updated_position(double dt,
                                bool velocity_update = false) noexcept override;

  //! Return a state variable
  //! \param[in] var State variable
  //! \retval Quantity of the state history variable
  double state_variable(const std::string& var) const override {
    return (state_variables_.find(var) != state_variables_.end())
               ? state_variables_.at(var)
               : std::numeric_limits<double>::quiet_NaN();
  }

  //! Map particle pressure to nodes
  bool map_pressure_to_nodes() noexcept override;

  //! Compute pressure smoothing of the particle based on nodal pressure
  //! $$\hat{p}_p = \sum_{i = 1}^{n_n} N_i(x_p) p_i$$
  bool compute_pressure_smoothing() noexcept override;

  //! Return pressure of the particles
  double pressure() const override {
    return (state_variables_.find("pressure") != state_variables_.end())
               ? state_variables_.at("pressure")
               : std::numeric_limits<double>::quiet_NaN();
  }

  //! Return vector data of particles
  //! \param[in] property Property string
  //! \retval vecdata Vector data of particle property
  Eigen::VectorXd vector_data(const std::string& property) override;

  //! Apply particle velocity constraints
  //! \param[in] dir Direction of particle velocity constraint
  //! \param[in] velocity Applied particle velocity constraint
  void apply_particle_velocity_constraints(unsigned dir,
                                           double velocity) override;

  //! Assign material id of this particle to nodes
  void append_material_id_to_nodes() const override;

 private:
  //! Compute strain rate
  inline Eigen::Matrix<double, 6, 1> compute_strain_rate(
      const Eigen::MatrixXd& dn_dx, unsigned phase) noexcept;

 private:
  //! particle id
  using ParticleBase<Tdim>::id_;
  //! coordinates
  using ParticleBase<Tdim>::coordinates_;
  //! Reference coordinates (in a cell)
  using ParticleBase<Tdim>::xi_;
  //! Cell
  using ParticleBase<Tdim>::cell_;
  //! Cell id
  using ParticleBase<Tdim>::cell_id_;
  //! Nodes
  using ParticleBase<Tdim>::nodes_;
  //! Status
  using ParticleBase<Tdim>::status_;
  //! Material
  using ParticleBase<Tdim>::material_;
  //! Material id
  using ParticleBase<Tdim>::material_id_;
  //! State variables
  using ParticleBase<Tdim>::state_variables_;
  //! Volumetric mass density (mass / volume)
  double mass_density_;
  //! Mass
  double mass_;
  //! Volume
  double volume_;
  //! Size of particle
  Eigen::Matrix<double, 1, Tdim> size_;
  //! Size of particle in natural coordinates
  Eigen::Matrix<double, 1, Tdim> natural_size_;
  //! Stresses
  Eigen::Matrix<double, 6, 1> stress_;
  //! Strains
  Eigen::Matrix<double, 6, 1> strain_;
  //! dvolumetric strain
  double dvolumetric_strain_;
  //! Volumetric strain at centroid
  double volumetric_strain_centroid_;
  //! Strain rate
  Eigen::Matrix<double, 6, 1> strain_rate_;
  //! dstrains
  Eigen::Matrix<double, 6, 1> dstrain_;
  //! Velocity
  Eigen::Matrix<double, Tdim, 1> velocity_;
  //! Displacement
  Eigen::Matrix<double, Tdim, 1> displacement_;
  //! Particle velocity constraints
  std::map<unsigned, double> particle_velocity_constraints_;
  //! Set traction
  bool set_traction_{false};
  //! Surface Traction (given as a stress; force/area)
  Eigen::Matrix<double, Tdim, 1> traction_;
  //! Shape functions
  Eigen::VectorXd shapefn_;
  //! dN/dX
  Eigen::MatrixXd dn_dx_;
  //! dN/dX at cell centroid
  Eigen::MatrixXd dn_dx_centroid_;
  //! Logger
  std::unique_ptr<spdlog::logger> console_;
  //! Map of vector properties
  std::map<std::string, std::function<Eigen::VectorXd()>> properties_;

};  // Particle class
}  // namespace mpm

#include "particle.tcc"

#endif  // MPM_PARTICLE_H__<|MERGE_RESOLUTION|>--- conflicted
+++ resolved
@@ -62,17 +62,8 @@
       const HDF5Particle& particle,
       const std::shared_ptr<Material<Tdim>>& material) override;
 
-<<<<<<< HEAD
-  //! Clone material history variables from a given neighbouring particle
-<<<<<<< HEAD
-  //! \param[in] state_vars Neighbour particle state variables 
-=======
-  //! \param[in] state_vars State variables from the neighbour particle
->>>>>>> clone_particledata
-=======
   //! Assign material history variables
   //! \param[in] state_vars State variables
->>>>>>> 33cdad98
   //! \param[in] material Material associated with the particle
   //! \retval status Status of cloning HDF5 particle
   bool assign_material_state_vars(
