--- conflicted
+++ resolved
@@ -62,19 +62,11 @@
       const HDF5Particle& particle,
       const std::shared_ptr<Material<Tdim>>& material) override;
 
-<<<<<<< HEAD
-  //! Clone material history variables from a given neighbouring particle
-  //! \param[in] state_vars Neighbour particle state variables 
-  //! \param[in] material Material associated with the particle
-  //! \retval status Status of cloning HDF5 particle
-  bool clone_neighbour_material_state_vars(
-=======
   //! Assign material history variables
   //! \param[in] state_vars State variables
   //! \param[in] material Material associated with the particle
   //! \retval status Status of cloning HDF5 particle
   bool assign_material_state_vars(
->>>>>>> 8620cc91
       const mpm::dense_map& state_vars,
       const std::shared_ptr<mpm::Material<Tdim>>& material) override;
 
