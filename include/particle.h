#ifndef MPM_PARTICLE_H_
#define MPM_PARTICLE_H_

#include <array>
#include <limits>
#include <memory>
#include <string>
#include <vector>

#include "cell.h"
#include "logger.h"
#include "particle_base.h"

namespace mpm {

//! Global index type for the particle
using Index = unsigned long long;

//! Particle class
//! \brief Base class that stores the information about particles
//! \details Particle class: id_ and coordinates.
//! \tparam Tdim Dimension
//! \tparam Tnphases Number of phases
template <unsigned Tdim, unsigned Tnphases>
class Particle : public ParticleBase<Tdim> {
 public:
  //! Define a vector of size dimension
  using VectorDim = Eigen::Matrix<double, Tdim, 1>;

  //! Define DOFs
  static const unsigned Tdof = (Tdim == 1) ? 1 : 3 * (Tdim - 1);

  //! Construct a particle with id and coordinates
  //! \param[in] id Particle id
  //! \param[in] coord coordinates of the particle
  Particle(Index id, const VectorDim& coord);

  //! Construct a particle with id, coordinates and status
  //! \param[in] id Particle id
  //! \param[in] coord coordinates of the particle
  //! \param[in] status Particle status (active / inactive)
  Particle(Index id, const VectorDim& coord, bool status);

  //! Destructor
  ~Particle() override{};

  //! Delete copy constructor
  Particle(const Particle<Tdim, Tnphases>&) = delete;

  //! Delete assignment operator
  Particle& operator=(const Particle<Tdim, Tnphases>&) = delete;

  //! Initialise particle from HDF5 data
  //! \param[in] particle HDF5 data of particle
  //! \retval status Status of reading HDF5 particle
  bool initialise_particle(const HDF5Particle& particle) override;

  //! Initialise properties
  void initialise() override;

  //! Compute reference coordinates in a cell
  bool compute_reference_location() override;

  //! Return reference location
  VectorDim reference_location() const override { return xi_; }

  //! Assign a cell to particle
  //! If point is in new cell, assign new cell and remove particle id from old
  //! cell. If point can't be found in the new cell, check if particle is still
  //! valid in the old cell, if it is leave it as is. If not, set cell as null
  //! \param[in] cellptr Pointer to a cell
  bool assign_cell(const std::shared_ptr<Cell<Tdim>>& cellptr) override;

  //! Assign cell id
  //! \param[in] id Cell id
  bool assign_cell_id(Index id) override;

  //! Return cell id
  Index cell_id() const override { return cell_id_; }

  //! Return cell ptr status
  bool cell_ptr() const override { return cell_ != nullptr; }

  //! Remove cell associated with the particle
  void remove_cell() override;

  //! Compute shape functions of a particle, based on local coordinates
  bool compute_shapefn() override;

  //! Assign volume
  //! \param[in] phase Index corresponding to the phase
  //! \param[in] volume Volume of particle for the phase
  bool assign_volume(unsigned phase, double volume) override;

  //! Return volume
  //! \param[in] phase Index corresponding to the phase
  double volume(unsigned phase) const override { return volume_(phase); }

  //! Return size of particle in natural coordinates
  VectorDim natural_size() const override { return natural_size_; }

  //! Compute volume as cell volume / nparticles
  //! \param[in] phase Index corresponding to the phase
  bool compute_volume(unsigned phase) override;

  //! Update volume based on centre volumetric strain rate
  //! \param[in] phase Index corresponding to the phase
  //! \param[in] dt Analysis time step
  bool update_volume_strainrate(unsigned phase, double dt) override;

  //! Compute mass as volume * density
  //! \param[in] phase Index corresponding to the phase
  bool compute_mass(unsigned phase) override;

  //! Map particle mass and momentum to nodes
  //! \param[in] phase Index corresponding to the phase
  bool map_mass_momentum_to_nodes(unsigned phase) override;

  //! Assign nodal mass to particles
  //! \param[in] phase Index corresponding to the phase
  //! \param[in] mass Mass from the particles in a cell
  //! \retval status Assignment status
  void assign_mass(unsigned phase, double mass) override {
    mass_(phase) = mass;
  }

  //! Return mass of the particles
  //! \param[in] phase Index corresponding to the phase
  double mass(unsigned phase) const override { return mass_(phase); }
<<<<<<< HEAD

  //! Assign material
  //! \param[in] material Pointer to a material
  bool assign_material(
      const std::shared_ptr<Material<Tdim>>& material) override;

  //! Return pressure of the particles
  //! \param[in] phase Index corresponding to the phase
  double pressure(unsigned phase) const override { return pressure_(phase); }

  //! Compute strain
  //! \param[in] phase Index corresponding to the phase
  //! \param[in] dt Analysis time step
  void compute_strain(unsigned phase, double dt) override;

=======

  //! Assign material
  //! \param[in] material Pointer to a material
  bool assign_material(
      const std::shared_ptr<Material<Tdim>>& material) override;

  //! Compute strain
  //! \param[in] phase Index corresponding to the phase
  //! \param[in] dt Analysis time step
  void compute_strain(unsigned phase, double dt) override;

>>>>>>> 5959c8fc
  //! Return strain of the particle
  //! \param[in] phase Index corresponding to the phase
  Eigen::Matrix<double, 6, 1> strain(unsigned phase) const override {
    return strain_.col(phase);
  }

  //! Return strain rate of the particle
  //! \param[in] phase Index corresponding to the phase
  Eigen::Matrix<double, 6, 1> strain_rate(unsigned phase) const override {
    return strain_rate_.col(phase);
  };

  //! Return volumetric strain of centroid
  //! \param[in] phase Index corresponding to the phase
  //! \retval volumetric strain at centroid
  double volumetric_strain_centroid(unsigned phase) const override {
    return volumetric_strain_centroid_(phase);
  }

  //! Initial stress
  //! \param[in] phase Index corresponding to the phase
  //! \param[in] stress Initial sress corresponding to the phase
  void initial_stress(unsigned phase,
                      const Eigen::Matrix<double, 6, 1>& stress) override {
    this->stress_.col(phase) = stress;
  }

  //! Compute stress
  bool compute_stress(unsigned phase) override;

  //! Return stress of the particle
  //! \param[in] phase Index corresponding to the phase
  Eigen::Matrix<double, 6, 1> stress(unsigned phase) const override {
    return stress_.col(phase);
  }

  //! Map body force
  //! \param[in] phase Index corresponding to the phase
  //! \param[in] pgravity Gravity of a particle
  void map_body_force(unsigned phase, const VectorDim& pgravity) override;

  //! Map internal force
  //! \param[in] phase Index corresponding to the phase
  bool map_internal_force(unsigned phase) override;

  //! Assign velocity to the particle
  //! \param[in] phase Index corresponding to the phase
  //! \param[in] velocity A vector of particle velocity
  //! \retval status Assignment status
  bool assign_velocity(unsigned phase, const VectorDim& velocity) override;

  //! Return velocity of the particle
  //! \param[in] phase Index corresponding to the phase
  VectorDim velocity(unsigned phase) const override {
    return velocity_.col(phase);
  }

  //! Assign traction to the particle
  //! \param[in] phase Index corresponding to the phase
  //! \param[in] direction Index corresponding to the direction of traction
  //! \param[in] traction Particle traction in specified direction
  //! \retval status Assignment status
  bool assign_traction(unsigned phase, unsigned direction,
                       double traction) override;

  //! Return traction of the particle
  //! \param[in] phase Index corresponding to the phase
  VectorDim traction(unsigned phase) const override {
    return traction_.col(phase);
  }

  //! Map traction force
  //! \param[in] phase Index corresponding to the phase
  void map_traction_force(unsigned phase) override;

  //! Compute updated position of the particle
  //! \param[in] phase Index corresponding to the phase
  //! \param[in] dt Analysis time step
  bool compute_updated_position(unsigned phase, double dt) override;
<<<<<<< HEAD

  //! Compute updated position of the particle based on nodal velocity
  //! \param[in] phase Index corresponding to the phase
  //! \param[in] dt Analysis time step
  bool compute_updated_position_velocity(unsigned phase, double dt) override;

 private:
  //! Update pressure of the particles
  //! \param[in] phase Index corresponding to the phase
  //! \param[in] dvolumetric_strain dvolumetric strain in a cell
  bool update_pressure(unsigned phase, double dvolumetric_strain);
=======

  //! Compute updated position of the particle based on nodal velocity
  //! \param[in] phase Index corresponding to the phase
  //! \param[in] dt Analysis time step
  bool compute_updated_position_velocity(unsigned phase, double dt) override;

  //! Return a state variable
  //! \param[in] var State variable
  //! \retval Quantity of the state history variable
  double state_variable(const std::string& var) const override {
    return state_variables_.at(var);
  }
>>>>>>> 5959c8fc

  //! Update pressure of the particles
  //! \param[in] phase Index corresponding to the phase
  //! \param[in] dvolumetric_strain dvolumetric strain in a cell
  bool update_pressure(unsigned phase, double dvolumetric_strain) override;

  //! Map particle pressure to nodes
  //! \param[in] phase Index corresponding to the phase
  bool map_pressure_to_nodes(unsigned phase) override;

  //! Compute pressure smoothing of the particle based on nodal pressure
  //! \param[in] phase Index corresponding to the phase
  bool compute_pressure_smoothing(unsigned phase) override;

  //! Return pressure of the particles
  //! \param[in] phase Index corresponding to the phase
  //! $$\hat{p}_p = \sum_{i = 1}^{n_n} N_i(x_p) p_i$$
  double pressure(unsigned phase) const override { return pressure_(phase); }

  //! Assign particle velocity constraints
  //! Directions can take values between 0 and Dim * Nphases
  //! \param[in] dir Direction of particle velocity constraint
  //! \param[in] velocity Applied particle velocity constraint
  //! \retval status Assignment status
  bool assign_particle_velocity_constraint(unsigned dir,
                                           double velocity) override;

  //! Apply particle velocity constraints
  void apply_particle_velocity_constraints() override;

 private:
  //! particle id
  using ParticleBase<Tdim>::id_;
  //! coordinates
  using ParticleBase<Tdim>::coordinates_;
  //! Reference coordinates (in a cell)
  using ParticleBase<Tdim>::xi_;
  //! Cell
  using ParticleBase<Tdim>::cell_;
  //! Cell id
  using ParticleBase<Tdim>::cell_id_;
  //! Status
  using ParticleBase<Tdim>::status_;
  //! Material
  using ParticleBase<Tdim>::material_;
<<<<<<< HEAD
=======
  //! State variables
  using ParticleBase<Tdim>::state_variables_;
  //! Volumetric mass density (mass / volume)
  Eigen::Matrix<double, 1, Tnphases> mass_density_;
>>>>>>> 5959c8fc
  //! Mass
  Eigen::Matrix<double, 1, Tnphases> mass_;
  //! Volume
  Eigen::Matrix<double, 1, Tnphases> volume_;
  //! Size of particle
  Eigen::Matrix<double, 1, Tdim> size_;
  //! Size of particle in natural coordinates
  Eigen::Matrix<double, 1, Tdim> natural_size_;
  //! Pressure
  Eigen::Matrix<double, 1, Tnphases> pressure_;
  //! Stresses
  Eigen::Matrix<double, 6, Tnphases> stress_;
  //! Strains
  Eigen::Matrix<double, 6, Tnphases> strain_;
  //! Volumetric strain at centroid
  Eigen::Matrix<double, Tnphases, 1> volumetric_strain_centroid_;
  //! Strain rate
  Eigen::Matrix<double, 6, Tnphases> strain_rate_;
  //! dstrains
  Eigen::Matrix<double, 6, Tnphases> dstrain_;
  //! Velocity
  Eigen::Matrix<double, Tdim, Tnphases> velocity_;
<<<<<<< HEAD
=======
  //! Particle velocity constraints
  std::map<unsigned, double> particle_velocity_constraints_;
>>>>>>> 5959c8fc
  //! Set traction
  bool set_traction_{false};
  //! Traction
  Eigen::Matrix<double, Tdim, Tnphases> traction_;
  //! Shape functions
  Eigen::VectorXd shapefn_;
  //! B-Matrix
  std::vector<Eigen::MatrixXd> bmatrix_;
  //! Logger
  std::unique_ptr<spdlog::logger> console_;
};  // Particle class
}  // namespace mpm

#include "particle.tcc"

#endif  // MPM_PARTICLE_H__<|MERGE_RESOLUTION|>--- conflicted
+++ resolved
@@ -127,35 +127,17 @@
   //! Return mass of the particles
   //! \param[in] phase Index corresponding to the phase
   double mass(unsigned phase) const override { return mass_(phase); }
-<<<<<<< HEAD
 
   //! Assign material
   //! \param[in] material Pointer to a material
   bool assign_material(
       const std::shared_ptr<Material<Tdim>>& material) override;
 
-  //! Return pressure of the particles
-  //! \param[in] phase Index corresponding to the phase
-  double pressure(unsigned phase) const override { return pressure_(phase); }
-
   //! Compute strain
   //! \param[in] phase Index corresponding to the phase
   //! \param[in] dt Analysis time step
   void compute_strain(unsigned phase, double dt) override;
 
-=======
-
-  //! Assign material
-  //! \param[in] material Pointer to a material
-  bool assign_material(
-      const std::shared_ptr<Material<Tdim>>& material) override;
-
-  //! Compute strain
-  //! \param[in] phase Index corresponding to the phase
-  //! \param[in] dt Analysis time step
-  void compute_strain(unsigned phase, double dt) override;
-
->>>>>>> 5959c8fc
   //! Return strain of the particle
   //! \param[in] phase Index corresponding to the phase
   Eigen::Matrix<double, 6, 1> strain(unsigned phase) const override {
@@ -235,19 +217,6 @@
   //! \param[in] phase Index corresponding to the phase
   //! \param[in] dt Analysis time step
   bool compute_updated_position(unsigned phase, double dt) override;
-<<<<<<< HEAD
-
-  //! Compute updated position of the particle based on nodal velocity
-  //! \param[in] phase Index corresponding to the phase
-  //! \param[in] dt Analysis time step
-  bool compute_updated_position_velocity(unsigned phase, double dt) override;
-
- private:
-  //! Update pressure of the particles
-  //! \param[in] phase Index corresponding to the phase
-  //! \param[in] dvolumetric_strain dvolumetric strain in a cell
-  bool update_pressure(unsigned phase, double dvolumetric_strain);
-=======
 
   //! Compute updated position of the particle based on nodal velocity
   //! \param[in] phase Index corresponding to the phase
@@ -260,7 +229,6 @@
   double state_variable(const std::string& var) const override {
     return state_variables_.at(var);
   }
->>>>>>> 5959c8fc
 
   //! Update pressure of the particles
   //! \param[in] phase Index corresponding to the phase
@@ -306,13 +274,10 @@
   using ParticleBase<Tdim>::status_;
   //! Material
   using ParticleBase<Tdim>::material_;
-<<<<<<< HEAD
-=======
   //! State variables
   using ParticleBase<Tdim>::state_variables_;
   //! Volumetric mass density (mass / volume)
   Eigen::Matrix<double, 1, Tnphases> mass_density_;
->>>>>>> 5959c8fc
   //! Mass
   Eigen::Matrix<double, 1, Tnphases> mass_;
   //! Volume
@@ -335,11 +300,8 @@
   Eigen::Matrix<double, 6, Tnphases> dstrain_;
   //! Velocity
   Eigen::Matrix<double, Tdim, Tnphases> velocity_;
-<<<<<<< HEAD
-=======
   //! Particle velocity constraints
   std::map<unsigned, double> particle_velocity_constraints_;
->>>>>>> 5959c8fc
   //! Set traction
   bool set_traction_{false};
   //! Traction
