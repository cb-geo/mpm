#ifndef MPM_PARTICLE_H_
#define MPM_PARTICLE_H_

#include <array>
#include <limits>
#include <memory>
#include <string>
#include <vector>

#include "cell.h"
#include "logger.h"
#include "particle_base.h"

namespace mpm {

//! Global index type for the particle
using Index = unsigned long long;

//! Particle class
//! \brief Base class that stores the information about particles
//! \details Particle class: id_ and coordinates.
//! \tparam Tdim Dimension
//! \tparam Tnphases Number of phases
template <unsigned Tdim, unsigned Tnphases>
class Particle : public ParticleBase<Tdim> {
 public:
  //! Define a vector of size dimension
  using VectorDim = Eigen::Matrix<double, Tdim, 1>;

  //! Define DOFs
  static const unsigned Tdof = (Tdim == 1) ? 1 : 3 * (Tdim - 1);

  //! Construct a particle with id and coordinates
  //! \param[in] id Particle id
  //! \param[in] coord coordinates of the particle
  Particle(Index id, const VectorDim& coord);

  //! Construct a particle with id, coordinates and status
  //! \param[in] id Particle id
  //! \param[in] coord coordinates of the particle
  //! \param[in] status Particle status (active / inactive)
  Particle(Index id, const VectorDim& coord, bool status);

  //! Destructor
  ~Particle() override{};

  //! Delete copy constructor
  Particle(const Particle<Tdim, Tnphases>&) = delete;

  //! Delete assignment operator
  Particle& operator=(const Particle<Tdim, Tnphases>&) = delete;

  //! Initialise particle from HDF5 data
  //! \param[in] particle HDF5 data of particle
  //! \retval status Status of reading HDF5 particle
  bool initialise_particle(const HDF5Particle& particle) override;

  //! Initialise properties
  void initialise() override;

  //! Compute reference coordinates in a cell
  bool compute_reference_location() override;

  //! Return reference location
  VectorDim reference_location() const override { return xi_; }

  //! Assign a cell to particle
  //! If point is in new cell, assign new cell and remove particle id from old
  //! cell. If point can't be found in the new cell, check if particle is still
  //! valid in the old cell, if it is leave it as is. If not, set cell as null
  //! \param[in] cellptr Pointer to a cell
  bool assign_cell(const std::shared_ptr<Cell<Tdim>>& cellptr) override;

  //! Assign cell id
  //! \param[in] id Cell id
  bool assign_cell_id(Index id) override;

  //! Return cell id
  Index cell_id() const override { return cell_id_; }

  //! Return cell ptr status
  bool cell_ptr() const override { return cell_ != nullptr; }

  //! Remove cell associated with the particle
  void remove_cell() override;

  //! Compute shape functions of a particle, based on local coordinates
  bool compute_shapefn() override;

  //! Assign volume
  //! \param[in] phase Index corresponding to the phase
  //! \param[in] volume Volume of particle for the phase
  bool assign_volume(unsigned phase, double volume) override;

  //! Return volume
  //! \param[in] phase Index corresponding to the phase
  double volume(unsigned phase) const override { return volume_(phase); }

  //! Return size of particle in natural coordinates
  VectorDim natural_size() const override { return natural_size_; }

  //! Compute volume as cell volume / nparticles
  //! \param[in] phase Index corresponding to the phase
  bool compute_volume(unsigned phase) override;

  //! Update volume based on centre volumetric strain rate
  //! \param[in] phase Index corresponding to the phase
  //! \param[in] dt Analysis time step
  bool update_volume_strainrate(unsigned phase, double dt) override;

  //! Compute mass as volume * density
  //! \param[in] phase Index corresponding to the phase
  bool compute_mass(unsigned phase) override;

  //! Map particle mass and momentum to nodes
  //! \param[in] phase Index corresponding to the phase
  bool map_mass_momentum_to_nodes(unsigned phase) override;

  //! Assign nodal mass to particles
  //! \param[in] phase Index corresponding to the phase
  //! \param[in] mass Mass from the particles in a cell
  //! \retval status Assignment status
  void assign_mass(unsigned phase, double mass) override {
    mass_(phase) = mass;
  }

  //! Return mass of the particles
  //! \param[in] phase Index corresponding to the phase
  double mass(unsigned phase) const override { return mass_(phase); }

  //! Assign material
  //! \param[in] material Pointer to a material
  bool assign_material(
      const std::shared_ptr<Material<Tdim>>& material) override;

  //! Return pressure of the particles
  //! \param[in] phase Index corresponding to the phase
  double pressure(unsigned phase) const override { return pressure_(phase); }

  //! Compute strain
  //! \param[in] phase Index corresponding to the phase
  //! \param[in] dt Analysis time step
  void compute_strain(unsigned phase, double dt) override;

  //! Return strain of the particle
  //! \param[in] phase Index corresponding to the phase
  Eigen::Matrix<double, 6, 1> strain(unsigned phase) const override {
    return strain_.col(phase);
  }

  //! Return strain rate of the particle
  //! \param[in] phase Index corresponding to the phase
  Eigen::Matrix<double, 6, 1> strain_rate(unsigned phase) const override {
    return strain_rate_.col(phase);
  };

  //! Return volumetric strain of centroid
  //! \param[in] phase Index corresponding to the phase
  //! \retval volumetric strain at centroid
  double volumetric_strain_centroid(unsigned phase) const override {
    return volumetric_strain_centroid_(phase);
  }

  //! Initial stress
  //! \param[in] phase Index corresponding to the phase
  //! \param[in] stress Initial sress corresponding to the phase
  void initial_stress(unsigned phase,
                      const Eigen::Matrix<double, 6, 1>& stress) override {
    this->stress_.col(phase) = stress;
  }

  //! Compute stress
  bool compute_stress(unsigned phase) override;

  //! Return stress of the particle
  //! \param[in] phase Index corresponding to the phase
  Eigen::Matrix<double, 6, 1> stress(unsigned phase) const override {
    return stress_.col(phase);
  }

  //! Map body force
  //! \param[in] phase Index corresponding to the phase
  //! \param[in] pgravity Gravity of a particle
  void map_body_force(unsigned phase, const VectorDim& pgravity) override;

  //! Map internal force
  //! \param[in] phase Index corresponding to the phase
  bool map_internal_force(unsigned phase) override;

  //! Assign velocity to the particle
  //! \param[in] phase Index corresponding to the phase
  //! \param[in] velocity A vector of particle velocity
  //! \retval status Assignment status
  bool assign_velocity(unsigned phase, const VectorDim& velocity) override;

  //! Return velocity of the particle
  //! \param[in] phase Index corresponding to the phase
  VectorDim velocity(unsigned phase) const override {
    return velocity_.col(phase);
  }

  //! Assign traction to the particle
  //! \param[in] phase Index corresponding to the phase
  //! \param[in] direction Index corresponding to the direction of traction
  //! \param[in] traction Particle traction in specified direction
  //! \retval status Assignment status
  bool assign_traction(unsigned phase, unsigned direction,
                       double traction) override;

  //! Return traction of the particle
  //! \param[in] phase Index corresponding to the phase
  VectorDim traction(unsigned phase) const override {
    return traction_.col(phase);
  }

  //! Map traction force
  //! \param[in] phase Index corresponding to the phase
  void map_traction_force(unsigned phase) override;

  //! Compute updated position of the particle
  //! \param[in] phase Index corresponding to the phase
  //! \param[in] dt Analysis time step
  bool compute_updated_position(unsigned phase, double dt) override;

  //! Compute updated position of the particle based on nodal velocity
  //! \param[in] phase Index corresponding to the phase
  //! \param[in] dt Analysis time step
  bool compute_updated_position_velocity(unsigned phase, double dt) override;

<<<<<<< HEAD
  //! call the PDS_
  Eigen::Matrix<double, 6, 1> plastic_deviatoric_strain() const override {
    return PDS_;
  }

  //! update the PDS
  void update_PDS(Eigen::Matrix<double, 6, 1> _PDS) override { PDS_ = _PDS; }

=======
  //! Return a state variable
  //! \param[in] var State variable
  //! \retval Quantity of the state history variable
  double state_variable(const std::string& var) const override {
    return state_variables_.at(var);
  }

>>>>>>> ea996b66
 private:
  //! Update pressure of the particles
  //! \param[in] phase Index corresponding to the phase
  //! \param[in] dvolumetric_strain dvolumetric strain in a cell
  bool update_pressure(unsigned phase, double dvolumetric_strain);

 private:
  //! particle id
  using ParticleBase<Tdim>::id_;
  //! coordinates
  using ParticleBase<Tdim>::coordinates_;
  //! Reference coordinates (in a cell)
  using ParticleBase<Tdim>::xi_;
  //! Cell
  using ParticleBase<Tdim>::cell_;
  //! Cell id
  using ParticleBase<Tdim>::cell_id_;
  //! Status
  using ParticleBase<Tdim>::status_;
  //! Material
  using ParticleBase<Tdim>::material_;
  //! State variables
  using ParticleBase<Tdim>::state_variables_;
  //! Mass
  Eigen::Matrix<double, 1, Tnphases> mass_;
  //! Volume
  Eigen::Matrix<double, 1, Tnphases> volume_;
  //! Size of particle
  Eigen::Matrix<double, 1, Tdim> size_;
  //! Size of particle in natural coordinates
  Eigen::Matrix<double, 1, Tdim> natural_size_;
  //! Pressure
  Eigen::Matrix<double, 1, Tnphases> pressure_;
  //! Stresses
  Eigen::Matrix<double, 6, Tnphases> stress_;
  //! Strains
  Eigen::Matrix<double, 6, Tnphases> strain_;
  //! Volumetric strain at centroid
  Eigen::Matrix<double, Tnphases, 1> volumetric_strain_centroid_;
  //! Strain rate
  Eigen::Matrix<double, 6, Tnphases> strain_rate_;
  //! dstrains
  Eigen::Matrix<double, 6, Tnphases> dstrain_;
  //! Velocity
  Eigen::Matrix<double, Tdim, Tnphases> velocity_;
  //! Set traction
  bool set_traction_{false};
  //! Traction
  Eigen::Matrix<double, Tdim, Tnphases> traction_;
  //! Shape functions
  Eigen::VectorXd shapefn_;
  //! B-Matrix
  std::vector<Eigen::MatrixXd> bmatrix_;
  //! Logger
  std::unique_ptr<spdlog::logger> console_;
  //! Plastic deviatoric strain_
  Eigen::Matrix<double, 6, 1> PDS_;
};  // Particle class
}  // namespace mpm

#include "particle.tcc"

#endif  // MPM_PARTICLE_H__<|MERGE_RESOLUTION|>--- conflicted
+++ resolved
@@ -227,16 +227,6 @@
   //! \param[in] dt Analysis time step
   bool compute_updated_position_velocity(unsigned phase, double dt) override;
 
-<<<<<<< HEAD
-  //! call the PDS_
-  Eigen::Matrix<double, 6, 1> plastic_deviatoric_strain() const override {
-    return PDS_;
-  }
-
-  //! update the PDS
-  void update_PDS(Eigen::Matrix<double, 6, 1> _PDS) override { PDS_ = _PDS; }
-
-=======
   //! Return a state variable
   //! \param[in] var State variable
   //! \retval Quantity of the state history variable
@@ -244,7 +234,14 @@
     return state_variables_.at(var);
   }
 
->>>>>>> ea996b66
+  //! call the PDS_
+  Eigen::Matrix<double, 6, 1> plastic_deviatoric_strain() const override {
+    return PDS_;
+  }
+
+  //! update the PDS
+  void update_PDS(Eigen::Matrix<double, 6, 1> _PDS) override { PDS_ = _PDS; }
+
  private:
   //! Update pressure of the particles
   //! \param[in] phase Index corresponding to the phase
@@ -288,6 +285,8 @@
   Eigen::Matrix<double, 6, Tnphases> strain_rate_;
   //! dstrains
   Eigen::Matrix<double, 6, Tnphases> dstrain_;
+  //! Plastic deviatoric strain_
+  Eigen::Matrix<double, 6, 1> PDS_;
   //! Velocity
   Eigen::Matrix<double, Tdim, Tnphases> velocity_;
   //! Set traction
@@ -300,8 +299,6 @@
   std::vector<Eigen::MatrixXd> bmatrix_;
   //! Logger
   std::unique_ptr<spdlog::logger> console_;
-  //! Plastic deviatoric strain_
-  Eigen::Matrix<double, 6, 1> PDS_;
 };  // Particle class
 }  // namespace mpm
 
