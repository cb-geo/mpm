--- conflicted
+++ resolved
@@ -196,23 +196,17 @@
   //! \param[in] direction Index corresponding to the direction of traction
   //! \param[in] traction Particle traction in specified direction
   //! \retval status Assignment status
-<<<<<<< HEAD
-  bool assign_traction(unsigned phase, unsigned direction, double traction,
+  bool assign_traction(unsigned direction, double traction,
                        const std::shared_ptr<FunctionBase>& function) override;
-=======
-  bool assign_traction(unsigned direction, double traction) override;
->>>>>>> 0367d187
 
   //! Return traction of the particle
-  VectorDim traction() const override { return traction_; }
+  //! \param[in] phase Index corresponding to the phase
+  VectorDim traction() const override {
+    return traction_;
+  }
 
   //! Map traction force
-<<<<<<< HEAD
-  //! \param[in] phase Index corresponding to the phase
-  void map_traction_force(unsigned phase, double current_time) override;
-=======
-  void map_traction_force() override;
->>>>>>> 0367d187
+  void map_traction_force(double current_time) override;
 
   //! Compute updated position of the particle
   //! \param[in] dt Analysis time step
@@ -308,15 +302,10 @@
   std::map<unsigned, double> particle_velocity_constraints_;
   //! Set traction
   bool set_traction_{false};
-<<<<<<< HEAD
   //! Surface Traction (given as a stress; force/area)
-  Eigen::Matrix<double, Tdim, Tnphases> traction_;
+  Eigen::Matrix<double, Tdim, 1> traction_;
   //! Mathematical function for surface traction force
   std::shared_ptr<FunctionBase> traction_function_{nullptr};
-=======
-  //! Traction
-  Eigen::Matrix<double, Tdim, 1> traction_;
->>>>>>> 0367d187
   //! Shape functions
   Eigen::VectorXd shapefn_;
   //! B-Matrix
