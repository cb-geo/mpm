//! Assign nodal velocity constraints
template <unsigned Tdim>
bool mpm::Constraints<Tdim>::assign_nodal_velocity_constraint(
    int set_id, const std::shared_ptr<mpm::VelocityConstraint>& vconstraint) {
  bool status = true;
  try {
    int set_id = vconstraint->setid();
    auto nset = mesh_->nodes(set_id);
    if (nset.size() == 0)
      throw std::runtime_error(
          "Node set is empty for assignment of velocity constraints");

    unsigned dir = vconstraint->dir();
    double velocity = vconstraint->velocity();
    for (auto nitr = nset.cbegin(); nitr != nset.cend(); ++nitr) {
      if (!(*nitr)->assign_velocity_constraint(dir, velocity))
        throw std::runtime_error(
            "Failed to initialise velocity constraint at node");
    }
  } catch (std::exception& exception) {
    console_->error("{} #{}: {}\n", __FILE__, __LINE__, exception.what());
    status = false;
  }
  return status;
}

//! Assign velocity constraints to nodes
template <unsigned Tdim>
bool mpm::Constraints<Tdim>::assign_nodal_velocity_constraints(
    const std::vector<std::tuple<mpm::Index, unsigned, double>>&
        velocity_constraints) {
  bool status = true;
  try {
    for (const auto& velocity_constraint : velocity_constraints) {
      // Node id
      mpm::Index nid = std::get<0>(velocity_constraint);
      // Direction
      unsigned dir = std::get<1>(velocity_constraint);
      // Velocity
      double velocity = std::get<2>(velocity_constraint);

      // Apply constraint
      if (!mesh_->node(nid)->assign_velocity_constraint(dir, velocity))
        throw std::runtime_error(
            "Nodal velocity constraints assignment failed");
    }
  } catch (std::exception& exception) {
    console_->error("{} #{}: {}\n", __FILE__, __LINE__, exception.what());
    status = false;
  }
  return status;
}

//! Assign friction constraints to nodes
template <unsigned Tdim>
bool mpm::Constraints<Tdim>::assign_nodal_frictional_constraint(
    int nset_id, const std::shared_ptr<mpm::FrictionConstraint>& fconstraint) {
  bool status = true;
  try {
    int set_id = fconstraint->setid();
    auto nset = mesh_->nodes(set_id);
    if (nset.size() == 0)
      throw std::runtime_error(
          "Node set is empty for assignment of velocity constraints");
    unsigned dir = fconstraint->dir();
    int nsign_n = fconstraint->sign_n();
    double friction = fconstraint->friction();
    for (auto nitr = nset.cbegin(); nitr != nset.cend(); ++nitr) {
      if (!(*nitr)->assign_friction_constraint(dir, nsign_n, friction))
        throw std::runtime_error(
            "Failed to initialise velocity constraint at node");
    }
  } catch (std::exception& exception) {
    console_->error("{} #{}: {}\n", __FILE__, __LINE__, exception.what());
    status = false;
  }
  return status;
}

//! Assign friction constraints to nodes
template <unsigned Tdim>
bool mpm::Constraints<Tdim>::assign_nodal_friction_constraints(
    const std::vector<std::tuple<mpm::Index, unsigned, int, double>>&
        friction_constraints) {
  bool status = true;
  try {
    for (const auto& friction_constraint : friction_constraints) {
      // Node id
      mpm::Index nid = std::get<0>(friction_constraint);
      // Direction
      unsigned dir = std::get<1>(friction_constraint);
      // Sign
      int sign = std::get<2>(friction_constraint);
      // Friction
      double friction = std::get<3>(friction_constraint);

      // Apply constraint
      if (!mesh_->node(nid)->assign_friction_constraint(dir, sign, friction))
        throw std::runtime_error(
            "Nodal friction constraints assignment failed");
    }
  } catch (std::exception& exception) {
    console_->error("{} #{}: {}\n", __FILE__, __LINE__, exception.what());
    status = false;
  }
  return status;
}

//! Assign nodal pressure constraints
template <unsigned Tdim>
bool mpm::Constraints<Tdim>::assign_nodal_pressure_constraint(
    const std::shared_ptr<FunctionBase>& mfunction, int set_id,
<<<<<<< HEAD
    const unsigned phase, const unsigned pconstraint) {
=======
    const unsigned phase, const double pconstraint) {
>>>>>>> 1b34a27b
  bool status = true;
  try {
    auto nset = mesh_->nodes(set_id);
    if (nset.size() == 0)
      throw std::runtime_error(
          "Node set is empty for assignment of pressure constraints");

#pragma omp parallel for schedule(runtime)
    for (auto nitr = nset.cbegin(); nitr != nset.cend(); ++nitr) {
      if (!(*nitr)->assign_pressure_constraint(phase, pconstraint, mfunction))
        throw std::runtime_error("Setting pressure constraint failed");
    }
  } catch (std::exception& exception) {
    console_->error("{} #{}: {}\n", __FILE__, __LINE__, exception.what());
    status = false;
  }
  return status;
}

//! Assign nodal pressure constraints to nodes
template <unsigned Tdim>
bool mpm::Constraints<Tdim>::assign_nodal_pressure_constraints(
    const unsigned phase,
    const std::vector<std::tuple<mpm::Index, double>>& pressure_constraints) {
  bool status = true;
  try {
    for (const auto& pressure_constraint : pressure_constraints) {
      // Node id
      mpm::Index nid = std::get<0>(pressure_constraint);
      // Pressure
      double pressure = std::get<1>(pressure_constraint);

      // Apply constraint
      if (!mesh_->node(nid)->assign_pressure_constraint(phase, pressure,
                                                        nullptr))
        throw std::runtime_error(
            "Nodal pressure constraints assignment failed");
    }
  } catch (std::exception& exception) {
    console_->error("{} #{}: {}\n", __FILE__, __LINE__, exception.what());
    status = false;
  }
  return status;
}<|MERGE_RESOLUTION|>--- conflicted
+++ resolved
@@ -110,11 +110,7 @@
 template <unsigned Tdim>
 bool mpm::Constraints<Tdim>::assign_nodal_pressure_constraint(
     const std::shared_ptr<FunctionBase>& mfunction, int set_id,
-<<<<<<< HEAD
-    const unsigned phase, const unsigned pconstraint) {
-=======
     const unsigned phase, const double pconstraint) {
->>>>>>> 1b34a27b
   bool status = true;
   try {
     auto nset = mesh_->nodes(set_id);
