// 8-node (Trilinear) Hexahedron Element
//!        3               2
//!          0_ _ _ _ _ _0
//!         /|           /|
//!        / |          / |
//!     7 0_ |_ _ _ _ _0 6|
//!       |  |         |  |
//!       |  |         |  |
//!       |  0_ _ _ _ _|_ 0
//!       | / 0        | / 1
//!       |/           |/
//!       0_ _ _ _ _ _ 0
//!     4               5

//! Return shape function of a 8-noded hexahedron, with particle size and
//! deformation gradient
//! \param[in] xi Coordinates of point of interest \retval
//! shapefn Shape function of a given cell
template <>
inline Eigen::VectorXd mpm::HexahedronElement<3, 8>::shapefn(
    const Eigen::Matrix<double, 3, 1>& xi,
    const Eigen::Matrix<double, 3, 1>& particle_size,
    const Eigen::Matrix<double, 3, 1>& deformation_gradient) const {
  // 8-noded
  Eigen::Matrix<double, 8, 1> shapefn;
  shapefn(0) = 0.125 * (1 - xi(0)) * (1 - xi(1)) * (1 - xi(2));
  shapefn(1) = 0.125 * (1 + xi(0)) * (1 - xi(1)) * (1 - xi(2));
  shapefn(2) = 0.125 * (1 + xi(0)) * (1 + xi(1)) * (1 - xi(2));
  shapefn(3) = 0.125 * (1 - xi(0)) * (1 + xi(1)) * (1 - xi(2));
  shapefn(4) = 0.125 * (1 - xi(0)) * (1 - xi(1)) * (1 + xi(2));
  shapefn(5) = 0.125 * (1 + xi(0)) * (1 - xi(1)) * (1 + xi(2));
  shapefn(6) = 0.125 * (1 + xi(0)) * (1 + xi(1)) * (1 + xi(2));
  shapefn(7) = 0.125 * (1 - xi(0)) * (1 + xi(1)) * (1 + xi(2));
  return shapefn;
}

//! Return gradient of shape functions of a 8-noded hexahedron, with particle
//! size and deformation gradient
//! \param[in] xi Coordinates of point of interest
//! \retval grad_shapefn Gradient of shape function of a given cell
template <>
inline Eigen::MatrixXd mpm::HexahedronElement<3, 8>::grad_shapefn(
    const Eigen::Matrix<double, 3, 1>& xi,
    const Eigen::Matrix<double, 3, 1>& particle_size,
    const Eigen::Matrix<double, 3, 1>& deformation_gradient) const {
  Eigen::Matrix<double, 8, 3> grad_shapefn;
  grad_shapefn(0, 0) = -0.125 * (1 - xi(1)) * (1 - xi(2));
  grad_shapefn(1, 0) = 0.125 * (1 - xi(1)) * (1 - xi(2));
  grad_shapefn(2, 0) = 0.125 * (1 + xi(1)) * (1 - xi(2));
  grad_shapefn(3, 0) = -0.125 * (1 + xi(1)) * (1 - xi(2));
  grad_shapefn(4, 0) = -0.125 * (1 - xi(1)) * (1 + xi(2));
  grad_shapefn(5, 0) = 0.125 * (1 - xi(1)) * (1 + xi(2));
  grad_shapefn(6, 0) = 0.125 * (1 + xi(1)) * (1 + xi(2));
  grad_shapefn(7, 0) = -0.125 * (1 + xi(1)) * (1 + xi(2));

  grad_shapefn(0, 1) = -0.125 * (1 - xi(0)) * (1 - xi(2));
  grad_shapefn(1, 1) = -0.125 * (1 + xi(0)) * (1 - xi(2));
  grad_shapefn(2, 1) = 0.125 * (1 + xi(0)) * (1 - xi(2));
  grad_shapefn(3, 1) = 0.125 * (1 - xi(0)) * (1 - xi(2));
  grad_shapefn(4, 1) = -0.125 * (1 - xi(0)) * (1 + xi(2));
  grad_shapefn(5, 1) = -0.125 * (1 + xi(0)) * (1 + xi(2));
  grad_shapefn(6, 1) = 0.125 * (1 + xi(0)) * (1 + xi(2));
  grad_shapefn(7, 1) = 0.125 * (1 - xi(0)) * (1 + xi(2));

  grad_shapefn(0, 2) = -0.125 * (1 - xi(0)) * (1 - xi(1));
  grad_shapefn(1, 2) = -0.125 * (1 + xi(0)) * (1 - xi(1));
  grad_shapefn(2, 2) = -0.125 * (1 + xi(0)) * (1 + xi(1));
  grad_shapefn(3, 2) = -0.125 * (1 - xi(0)) * (1 + xi(1));
  grad_shapefn(4, 2) = 0.125 * (1 - xi(0)) * (1 - xi(1));
  grad_shapefn(5, 2) = 0.125 * (1 + xi(0)) * (1 - xi(1));
  grad_shapefn(6, 2) = 0.125 * (1 + xi(0)) * (1 + xi(1));
  grad_shapefn(7, 2) = 0.125 * (1 - xi(0)) * (1 + xi(1));
  return grad_shapefn;
}

//! Return nodal coordinates of a unit cell
template <>
inline Eigen::MatrixXd mpm::HexahedronElement<3, 8>::unit_cell_coordinates()
    const {
  // Coordinates of a unit cell
  Eigen::Matrix<double, 8, 3> unit_cell;
  // clang-format off
  unit_cell << -1., -1., -1.,
                1., -1., -1.,
                1.,  1., -1.,
               -1.,  1., -1.,
               -1., -1.,  1.,
                1., -1.,  1.,
                1.,  1.,  1.,
<<<<<<< HEAD
  // cppcheck-suppress *
=======
    // cppcheck-suppress *
>>>>>>> 819a7441
               -1.,  1.,  1.;
  // clang-format on
  return unit_cell;
}

// 20-node (Serendipity) Hexahedron Element
//!        3       13          2
//!          0_ _ _ 0 _ _ _  0
//!          /|             / |
//!      15 0 |         14 0  |
//!        /  0 9         /   |
//!     7 0_ _| _ 0 _ _ _ 0 6 0 11
//!       |   |   19     |    |
//!       |   |      8   |    |
//!       | 0 0_ _ _ 0 _ |_ _ 0  1
//!    17 0  /           0 18 /
//!       | 0 10         |  0 12
//!       |/             | /
//!       0_ _ _ 0 _ _ _ 0
//!     4        16         5

//! Return the shape function of a 20-noded hexahedron, with particle
//! size and deformation gradient
//! \param[in] xi Coordinates of point of interest
//! \retval shapefn Shape function of a given cell
template <>
inline Eigen::VectorXd mpm::HexahedronElement<3, 20>::shapefn(
    const Eigen::Matrix<double, 3, 1>& xi,
    const Eigen::Matrix<double, 3, 1>& particle_size,
    const Eigen::Matrix<double, 3, 1>& deformation_gradient) const {
  Eigen::Matrix<double, 20, 1> shapefn;
  shapefn(0) = -0.125 * (1 - xi(0)) * (1 - xi(1)) * (1 - xi(2)) *
               (2 + xi(0) + xi(1) + xi(2));
  shapefn(1) = -0.125 * (1 + xi(0)) * (1 - xi(1)) * (1 - xi(2)) *
               (2 - xi(0) + xi(1) + xi(2));
  shapefn(2) = -0.125 * (1 + xi(0)) * (1 + xi(1)) * (1 - xi(2)) *
               (2 - xi(0) - xi(1) + xi(2));
  shapefn(3) = -0.125 * (1 - xi(0)) * (1 + xi(1)) * (1 - xi(2)) *
               (2 + xi(0) - xi(1) + xi(2));
  shapefn(4) = -0.125 * (1 - xi(0)) * (1 - xi(1)) * (1 + xi(2)) *
               (2 + xi(0) + xi(1) - xi(2));
  shapefn(5) = -0.125 * (1 + xi(0)) * (1 - xi(1)) * (1 + xi(2)) *
               (2 - xi(0) + xi(1) - xi(2));
  shapefn(6) = -0.125 * (1 + xi(0)) * (1 + xi(1)) * (1 + xi(2)) *
               (2 - xi(0) - xi(1) - xi(2));
  shapefn(7) = -0.125 * (1 - xi(0)) * (1 + xi(1)) * (1 + xi(2)) *
               (2 + xi(0) - xi(1) - xi(2));

  shapefn(8) = 0.25 * (1 - xi(0) * xi(0)) * (1 - xi(1)) * (1 - xi(2));
  shapefn(11) = 0.25 * (1 - xi(1) * xi(1)) * (1 + xi(0)) * (1 - xi(2));
  shapefn(13) = 0.25 * (1 - xi(0) * xi(0)) * (1 + xi(1)) * (1 - xi(2));
  shapefn(9) = 0.25 * (1 - xi(1) * xi(1)) * (1 - xi(0)) * (1 - xi(2));
  shapefn(10) = 0.25 * (1 - xi(2) * xi(2)) * (1 - xi(0)) * (1 - xi(1));
  shapefn(12) = 0.25 * (1 - xi(2) * xi(2)) * (1 + xi(0)) * (1 - xi(1));
  shapefn(14) = 0.25 * (1 - xi(2) * xi(2)) * (1 + xi(0)) * (1 + xi(1));
  shapefn(15) = 0.25 * (1 - xi(2) * xi(2)) * (1 - xi(0)) * (1 + xi(1));
  shapefn(16) = 0.25 * (1 - xi(0) * xi(0)) * (1 - xi(1)) * (1 + xi(2));
  shapefn(18) = 0.25 * (1 - xi(1) * xi(1)) * (1 + xi(0)) * (1 + xi(2));
  shapefn(19) = 0.25 * (1 - xi(0) * xi(0)) * (1 + xi(1)) * (1 + xi(2));
  shapefn(17) = 0.25 * (1 - xi(1) * xi(1)) * (1 - xi(0)) * (1 + xi(2));
  return shapefn;
}

//! Return gradient of shape functions of a 20-noded hexahedron, with particle
//! size and deformation gradient
//! \param[in] xi Coordinates of point of interest
//! \retval grad_shapefn Gradient of shape function of a given cell
template <>
inline Eigen::MatrixXd mpm::HexahedronElement<3, 20>::grad_shapefn(
    const Eigen::Matrix<double, 3, 1>& xi,
    const Eigen::Matrix<double, 3, 1>& particle_size,
    const Eigen::Matrix<double, 3, 1>& deformation_gradient) const {
  Eigen::Matrix<double, 20, 3> grad_shapefn;

  grad_shapefn(0, 0) =
      0.125 * (2 * xi(0) + xi(1) + xi(2) + 1) * (1 - xi(1)) * (1 - xi(2));
  grad_shapefn(1, 0) =
      -0.125 * (-2 * xi(0) + xi(1) + xi(2) + 1) * (1 - xi(1)) * (1 - xi(2));
  grad_shapefn(2, 0) =
      -0.125 * (-2 * xi(0) - xi(1) + xi(2) + 1) * (1 + xi(1)) * (1 - xi(2));
  grad_shapefn(3, 0) =
      0.125 * (2 * xi(0) - xi(1) + xi(2) + 1) * (1 + xi(1)) * (1 - xi(2));
  grad_shapefn(4, 0) =
      0.125 * (2 * xi(0) + xi(1) - xi(2) + 1) * (1 - xi(1)) * (1 + xi(2));
  grad_shapefn(5, 0) =
      -0.125 * (-2 * xi(0) + xi(1) - xi(2) + 1) * (1 - xi(1)) * (1 + xi(2));
  grad_shapefn(6, 0) =
      -0.125 * (-2 * xi(0) - xi(1) - xi(2) + 1) * (1 + xi(1)) * (1 + xi(2));
  grad_shapefn(7, 0) =
      0.125 * (2 * xi(0) - xi(1) - xi(2) + 1) * (1 + xi(1)) * (1 + xi(2));
  grad_shapefn(8, 0) = -0.5 * xi(0) * (1 - xi(1)) * (1 - xi(2));
  grad_shapefn(9, 0) = -0.25 * (1 - xi(1) * xi(1)) * (1 - xi(2));
  grad_shapefn(10, 0) = -0.25 * (1 - xi(2) * xi(2)) * (1 - xi(1));
  grad_shapefn(11, 0) = 0.25 * (1 - xi(1) * xi(1)) * (1 - xi(2));
  grad_shapefn(12, 0) = 0.25 * (1 - xi(2) * xi(2)) * (1 - xi(1));
  grad_shapefn(13, 0) = -0.5 * xi(0) * (1 + xi(1)) * (1 - xi(2));
  grad_shapefn(14, 0) = 0.25 * (1 - xi(2) * xi(2)) * (1 + xi(1));
  grad_shapefn(15, 0) = -0.25 * (1 - xi(2) * xi(2)) * (1 + xi(1));
  grad_shapefn(16, 0) = -0.5 * xi(0) * (1 - xi(1)) * (1 + xi(2));
  grad_shapefn(18, 0) = 0.25 * (1 - xi(1) * xi(1)) * (1 + xi(2));
  grad_shapefn(19, 0) = -0.5 * xi(0) * (1 + xi(1)) * (1 + xi(2));
  grad_shapefn(17, 0) = -0.25 * (1 - xi(1) * xi(1)) * (1 + xi(2));

  grad_shapefn(0, 1) =
      0.125 * (xi(0) + 2 * xi(1) + xi(2) + 1) * (1 - xi(0)) * (1 - xi(2));
  grad_shapefn(1, 1) =
      0.125 * (-xi(0) + 2 * xi(1) + xi(2) + 1) * (1 + xi(0)) * (1 - xi(2));
  grad_shapefn(2, 1) =
      -0.125 * (-xi(0) - 2 * xi(1) + xi(2) + 1) * (1 + xi(0)) * (1 - xi(2));
  grad_shapefn(3, 1) =
      -0.125 * (xi(0) - 2 * xi(1) + xi(2) + 1) * (1 - xi(1)) * (1 - xi(2));
  grad_shapefn(4, 1) =
      0.125 * (xi(0) + 2 * xi(1) - xi(2) + 1) * (1 - xi(0)) * (1 + xi(2));
  grad_shapefn(5, 1) =
      0.125 * (-xi(0) + 2 * xi(1) - xi(2) + 1) * (1 + xi(0)) * (1 + xi(2));
  grad_shapefn(6, 1) =
      -0.125 * (-xi(0) - 2 * xi(1) - xi(2) + 1) * (1 + xi(0)) * (1 + xi(2));
  grad_shapefn(7, 1) =
      -0.125 * (xi(0) - 2 * xi(1) - xi(2) + 1) * (1 - xi(1)) * (1 + xi(2));
  grad_shapefn(8, 1) = -0.25 * (1 - xi(0) * xi(0)) * (1 - xi(2));
  grad_shapefn(9, 1) = -0.5 * xi(1) * (1 - xi(0)) * (1 - xi(2));
  grad_shapefn(10, 1) = -0.25 * (1 - xi(2) * xi(2)) * (1 - xi(0));
  grad_shapefn(11, 1) = -0.5 * xi(1) * (1 + xi(0)) * (1 - xi(2));
  grad_shapefn(12, 1) = -0.25 * (1 - xi(2) * xi(2)) * (1 + xi(0));
  grad_shapefn(13, 1) = 0.25 * (1 - xi(0) * xi(0)) * (1 - xi(2));
  grad_shapefn(14, 1) = 0.25 * (1 - xi(2) * xi(2)) * (1 + xi(0));
  grad_shapefn(15, 1) = 0.25 * (1 - xi(2) * xi(2)) * (1 - xi(0));
  grad_shapefn(16, 1) = -0.25 * (1 - xi(0) * xi(0)) * (1 + xi(2));
  grad_shapefn(18, 1) = -0.5 * xi(1) * (1 + xi(0)) * (1 + xi(2));
  grad_shapefn(19, 1) = 0.25 * (1 - xi(0) * xi(0)) * (1 + xi(2));
  grad_shapefn(17, 1) = -0.5 * xi(1) * (1 - xi(0)) * (1 + xi(2));

  grad_shapefn(0, 2) =
      0.125 * (xi(0) + xi(1) + 2 * xi(2) + 1) * (1 - xi(0)) * (1 - xi(1));
  grad_shapefn(1, 2) =
      0.125 * (-xi(0) + xi(1) + 2 * xi(2) + 1) * (1 + xi(0)) * (1 - xi(1));
  grad_shapefn(2, 2) =
      0.125 * (-xi(0) - xi(1) + 2 * xi(2) + 1) * (1 + xi(0)) * (1 + xi(1));
  grad_shapefn(3, 2) =
      0.125 * (xi(0) - xi(1) + 2 * xi(2) + 1) * (1 - xi(1)) * (1 + xi(1));
  grad_shapefn(4, 2) =
      -0.125 * (xi(0) + xi(1) - 2 * xi(2) + 1) * (1 - xi(0)) * (1 - xi(1));
  grad_shapefn(5, 2) =
      -0.125 * (-xi(0) + xi(1) - 2 * xi(2) + 1) * (1 + xi(0)) * (1 - xi(1));
  grad_shapefn(6, 2) =
      -0.125 * (-xi(0) - xi(1) - 2 * xi(2) + 1) * (1 + xi(0)) * (1 + xi(1));
  grad_shapefn(7, 2) =
      -0.125 * (xi(0) - xi(1) - 2 * xi(2) + 1) * (1 - xi(1)) * (1 + xi(1));
  grad_shapefn(8, 2) = -0.25 * (1 - xi(0) * xi(0)) * (1 - xi(1));
  grad_shapefn(9, 2) = -0.25 * (1 - xi(1) * xi(1)) * (1 - xi(0));
  grad_shapefn(10, 2) = -0.5 * xi(2) * (1 - xi(0)) * (1 - xi(1));
  grad_shapefn(11, 2) = -0.25 * (1 - xi(1) * xi(1)) * (1 + xi(0));
  grad_shapefn(12, 2) = -0.5 * xi(2) * (1 + xi(0)) * (1 - xi(1));
  grad_shapefn(13, 2) = -0.25 * (1 - xi(0) * xi(0)) * (1 + xi(1));
  grad_shapefn(14, 2) = -0.5 * xi(2) * (1 + xi(0)) * (1 + xi(1));
  grad_shapefn(15, 2) = -0.5 * xi(2) * (1 - xi(0)) * (1 + xi(1));
  grad_shapefn(16, 2) = 0.25 * (1 - xi(0) * xi(0)) * (1 - xi(1));
  grad_shapefn(18, 2) = 0.25 * (1 - xi(1) * xi(1)) * (1 + xi(0));
  grad_shapefn(19, 2) = 0.25 * (1 - xi(0) * xi(0)) * (1 + xi(1));
  grad_shapefn(17, 2) = 0.25 * (1 - xi(1) * xi(1)) * (1 - xi(0));
  return grad_shapefn;
}

//! Return local shape functions of a Hexahedron Element at a given local
//! coordinate, with particle size and deformation gradient
template <unsigned Tdim, unsigned Tnfunctions>
inline Eigen::VectorXd mpm::HexahedronElement<Tdim, Tnfunctions>::shapefn_local(
    const Eigen::Matrix<double, Tdim, 1>& xi,
    const Eigen::Matrix<double, Tdim, 1>& particle_size,
    const Eigen::Matrix<double, Tdim, 1>& deformation_gradient) const {
  return this->shapefn(xi, particle_size, deformation_gradient);
}

//! Compute Jacobian
template <unsigned Tdim, unsigned Tnfunctions>
inline Eigen::Matrix<double, Tdim, Tdim>
    mpm::HexahedronElement<Tdim, Tnfunctions>::jacobian(
        const Eigen::Matrix<double, 3, 1>& xi,
        const Eigen::MatrixXd& nodal_coordinates,
        const Eigen::Matrix<double, 3, 1>& particle_size,
        const Eigen::Matrix<double, 3, 1>& deformation_gradient) const {
  // Get gradient shape functions
  const Eigen::MatrixXd grad_shapefn =
      this->grad_shapefn(xi, particle_size, deformation_gradient);
  try {
    // Check if dimensions are correct
    if ((grad_shapefn.rows() != nodal_coordinates.rows()) ||
        (xi.size() != nodal_coordinates.cols()))
      throw std::runtime_error(
          "Jacobian calculation: Incorrect dimension of xi and "
          "nodal_coordinates");
  } catch (std::exception& exception) {
    console_->error("{} #{}: {}\n", __FILE__, __LINE__, exception.what());
    return Eigen::Matrix<double, Tdim, Tdim>::Zero();
  }

  // Jacobian
  return (grad_shapefn.transpose() * nodal_coordinates);
}

//! Compute Jacobian local with particle size and deformation gradient
template <unsigned Tdim, unsigned Tnfunctions>
inline Eigen::Matrix<double, Tdim, Tdim>
    mpm::HexahedronElement<Tdim, Tnfunctions>::jacobian_local(
        const Eigen::Matrix<double, 3, 1>& xi,
        const Eigen::MatrixXd& nodal_coordinates,
        const Eigen::Matrix<double, 3, 1>& particle_size,
        const Eigen::Matrix<double, 3, 1>& deformation_gradient) const {
  // Jacobian dx_i/dxi_j
  return this->jacobian(xi, nodal_coordinates, particle_size,
                        deformation_gradient);
}

//! Compute Bmatrix
template <unsigned Tdim, unsigned Tnfunctions>
inline std::vector<Eigen::MatrixXd>
    mpm::HexahedronElement<Tdim, Tnfunctions>::bmatrix(
        const VectorDim& xi, const Eigen::MatrixXd& nodal_coordinates,
        const VectorDim& particle_size,
        const VectorDim& deformation_gradient) const {
  // Get gradient shape functions
  Eigen::MatrixXd grad_sf =
      this->grad_shapefn(xi, particle_size, deformation_gradient);

  // B-Matrix
  std::vector<Eigen::MatrixXd> bmatrix;
  bmatrix.reserve(Tnfunctions);

  try {
    // Check if matrices dimensions are correct
    if ((grad_sf.rows() != nodal_coordinates.rows()) ||
        (xi.rows() != nodal_coordinates.cols()))
      throw std::runtime_error(
          "BMatrix - Jacobian calculation: Incorrect dimension of xi and "
          "nodal_coordinates");
  } catch (std::exception& exception) {
    console_->error("{} #{}: {}\n", __FILE__, __LINE__, exception.what());
    return bmatrix;
  }

  // Jacobian dx_i/dxi_j
  Eigen::Matrix<double, Tdim, Tdim> jacobian =
      (grad_sf.transpose() * nodal_coordinates);

  // Gradient shapefn of the cell
  // dN/dx = [J]^-1 * dN/dxi
  Eigen::MatrixXd grad_shapefn = grad_sf * (jacobian.inverse()).transpose();

  for (unsigned i = 0; i < Tnfunctions; ++i) {
    // clang-format off
    Eigen::Matrix<double, 6, Tdim> bi;
    bi(0, 0) = grad_shapefn(i, 0); bi(0, 1) = 0.;                 bi(0, 2) = 0.;
    bi(1, 0) = 0.;                 bi(1, 1) = grad_shapefn(i, 1); bi(1, 2) = 0.;
    bi(2, 0) = 0.;                 bi(2, 1) = 0.;                 bi(2, 2) = grad_shapefn(i, 2);
    bi(3, 0) = grad_shapefn(i, 1); bi(3, 1) = grad_shapefn(i, 0); bi(3, 2) = 0.;
    bi(4, 0) = 0.;                 bi(4, 1) = grad_shapefn(i, 2); bi(4, 2) = grad_shapefn(i, 1);
    bi(5, 0) = grad_shapefn(i, 2); bi(5, 1) = 0.;                 bi(5, 2) = grad_shapefn(i, 0);
    // clang-format on
    bmatrix.push_back(bi);
  }
  return bmatrix;
}

//! Return ni_nj_matrix of a Hexahedron Element
template <unsigned Tdim, unsigned Tnfunctions>
inline Eigen::MatrixXd mpm::HexahedronElement<Tdim, Tnfunctions>::ni_nj_matrix(
    const std::vector<VectorDim>& xi_s) const {
  // Ni Nj matrix
  Eigen::Matrix<double, Tnfunctions, Tnfunctions> ni_nj_matrix;
  ni_nj_matrix.setZero();
  for (const auto& xi : xi_s) {
    const Eigen::Matrix<double, Tnfunctions, 1> shape_fn =
        this->shapefn(xi, Eigen::Matrix<double, 3, 1>::Zero(),
                      Eigen::Matrix<double, 3, 1>::Zero());
    ni_nj_matrix += (shape_fn * shape_fn.transpose());
  }
  return ni_nj_matrix;
}

//! Return the laplace_matrix of a Hexahedron Element
template <unsigned Tdim, unsigned Tnfunctions>
inline Eigen::MatrixXd
    mpm::HexahedronElement<Tdim, Tnfunctions>::laplace_matrix(
        const std::vector<VectorDim>& xi_s,
        const Eigen::MatrixXd& nodal_coordinates) const {

  try {
    // Check if matrices dimensions are correct
    if ((this->nfunctions() != nodal_coordinates.rows()) ||
        (xi_s.at(0).size() != nodal_coordinates.cols()))
      throw std::runtime_error(
          "Jacobian calculation: Incorrect dimension of xi & nodes");
  } catch (std::exception& exception) {
    console_->error("{} #{}: {}\n", __FILE__, __LINE__, exception.what());
  }

  // Laplace matrix
  Eigen::Matrix<double, Tnfunctions, Tnfunctions> laplace_matrix;
  laplace_matrix.setZero();
  for (const auto& xi : xi_s) {
    // Get gradient shape functions
    const Eigen::MatrixXd grad_sf =
        this->grad_shapefn(xi, Eigen::Matrix<double, 3, 1>::Zero(),
                           Eigen::Matrix<double, 3, 1>::Zero());

    // Jacobian dx_i/dxi_j
    const Eigen::Matrix<double, Tdim, Tdim> jacobian =
        (grad_sf.transpose() * nodal_coordinates);

    // Gradient shapefn of the cell
    // dN/dx = [J]^-1 * dN/dxi
    const Eigen::MatrixXd grad_shapefn = grad_sf * jacobian.inverse();

    laplace_matrix += (grad_shapefn * grad_shapefn.transpose());
  }
  return laplace_matrix;
}

//! Return the degree of element
//! 8-noded hexahedron
template <>
inline mpm::ElementDegree mpm::HexahedronElement<3, 8>::degree() const {
  return mpm::ElementDegree::Linear;
}

//! Return the degree of shape function
//! 8-noded hexahedron
template <>
inline mpm::ElementDegree mpm::HexahedronElement<3, 20>::degree() const {
  return mpm::ElementDegree::Quadratic;
}

//! Return nodal coordinates of a unit cell
template <>
inline Eigen::MatrixXd mpm::HexahedronElement<3, 20>::unit_cell_coordinates()
    const {
  // Coordinates of a unit cell
  Eigen::Matrix<double, 20, 3> unit_cell;
  // clang-format off
  unit_cell << -1., -1., -1.,
                1., -1., -1.,
                1.,  1., -1.,
               -1.,  1., -1.,
               -1., -1.,  1.,
                1., -1.,  1.,
                1.,  1.,  1.,
               -1.,  1.,  1.,
                0., -1., -1.,
               -1.,  0., -1.,
               -1., -1.,  0.,
                1.,  0., -1.,
                1., -1.,  0.,
                0.,  1., -1.,
                1.,  1.,  0.,
               -1.,  1.,  0.,
                0., -1.,  1.,
               -1.,  0.,  1.,
                1.,  0.,  1.,
<<<<<<< HEAD
  // cppcheck-suppress *
=======
    // cppcheck-suppress *
>>>>>>> 819a7441
                0.,  1.,  1.;
  // clang-format on
  return unit_cell;
}

// 27-node (Triquadratic) Hexahedron Element
//! Check with GMSH
//!          7           18             6
//!            0_ _ _ _ _ 0 _ _ _ _ _ 0
//!            /|                     /|
//!           / |                    / |
//!          /  |    25             /  |
//!      19 0   |     0         17 0   |
//!        /    |      23 0       /    |
//!       /  15 0                /     0 14
//!      /      |               /      |
//!  4  0_ _ _ _|_ 0 _ _ _ _ _ 0 5     |
//!     |       | 16           |       |
//!     |  0 24 |              |   0 22|
//!     |       |          8   |       |
//!     |     0 0_ _ _ _ _ 0_ _|_ _ _  0  1
//!     |      /               |      /
//!  17 0     /    0 25        0 18  /
//!     |    /                 |    /
//!     |10 0         0        |   0 12
//!     |  /         21        |  /
//!     | /                    | /
//!     |/                     |/
//!     0_ _ _ _ _ 0 _ _ _ _ _ 0
//!   4           16            5

//! Return the indices of a cell sides
//! \retval indices Sides that form the cell
//! \tparam Tdim Dimension
//! \tparam Tnfunctions Number of shape functions
template <unsigned Tdim, unsigned Tnfunctions>
inline Eigen::MatrixXi
    mpm::HexahedronElement<Tdim, Tnfunctions>::sides_indices() const {
  Eigen::Matrix<int, 12, 2> indices;
  // clang-format off
  indices << 0, 1,
             1, 2,
             2, 3,
             3, 0,
             4, 5,
             5, 6,
             6, 7,
             7, 4,
             0, 4,
             1, 5,
             2, 6,
<<<<<<< HEAD
  // cppcheck-suppress *
=======
    // cppcheck-suppress *
>>>>>>> 819a7441
             3, 7;
  // clang-format on
  return indices;
}

//! Return the corner indices of a cell to calculate the cell volume
//! \retval indices Outer-indices that form the cell
//! \tparam Tdim Dimension
//! \tparam Tnfunctions Number of shape functions
template <unsigned Tdim, unsigned Tnfunctions>
inline Eigen::VectorXi
    mpm::HexahedronElement<Tdim, Tnfunctions>::corner_indices() const {
  Eigen::Matrix<int, 8, 1> indices;
  // cppcheck-suppress *
  indices << 0, 1, 2, 3, 4, 5, 6, 7;
  return indices;
}

//! Return indices of a sub-tetrahedrons in a volume
//! to check if a point is inside /outside of a hedron
//! \retval indices Indices that form sub-tetrahedrons
template <unsigned Tdim, unsigned Tnfunctions>
inline Eigen::MatrixXi
    mpm::HexahedronElement<Tdim, Tnfunctions>::inhedron_indices() const {
  Eigen::Matrix<int, 12, Tdim, Eigen::RowMajor> indices;

  // clang-format off
  indices << 0, 5, 4,
             0, 1, 5,
             3, 6, 7,
             3, 2, 6,
             2, 1, 6,
             6, 1, 5,
             7, 6, 5,
             5, 4, 7,
             7, 4, 0,
             7, 0, 3,
             3, 0, 1,
<<<<<<< HEAD
  // cppcheck-suppress *
=======
    // cppcheck-suppress *
>>>>>>> 819a7441
             3, 1, 2;
  //clang-format on
  return indices;
}

//! Return indices of a face of the element
//! 8-noded hexahedron
template <>
inline Eigen::VectorXi
    mpm::HexahedronElement<3, 8>::face_indices(unsigned face_id) const {
  
  //! Face ids and its associated nodal indices
  const std::map<unsigned, Eigen::Matrix<int, 4, 1>> face_indices_hexahedron{
      {0, Eigen::Matrix<int, 4, 1>(0, 1, 5, 4)},
      {1, Eigen::Matrix<int, 4, 1>(5, 1, 2, 6)},
      {2, Eigen::Matrix<int, 4, 1>(7, 6, 2, 3)},
      {3, Eigen::Matrix<int, 4, 1>(0, 4, 7, 3)},
      {4, Eigen::Matrix<int, 4, 1>(1, 0, 3, 2)},
      {5, Eigen::Matrix<int, 4, 1>(4, 5, 6, 7)}};

  return face_indices_hexahedron.at(face_id);
}

//! Return indices of a face of the element
//! 20-noded hexahedron
template <>
inline Eigen::VectorXi
    mpm::HexahedronElement<3, 20>::face_indices(unsigned face_id) const {
  
  //! Face ids and its associated nodal indices
  // clang-format off
  const std::map<unsigned, Eigen::Matrix<int, 8, 1>> face_indices_hexahedron{
      {0, (Eigen::Matrix<int, 8, 1>() << 0, 1, 5, 4,  8, 12, 16, 10).finished()},
      {1, (Eigen::Matrix<int, 8, 1>() << 5, 1, 2, 6, 12, 11, 14, 18).finished()},
      {2, (Eigen::Matrix<int, 8, 1>() << 7, 6, 2, 3, 19, 14, 13, 15).finished()},
      {3, (Eigen::Matrix<int, 8, 1>() << 0, 4, 7, 3, 10, 17, 15,  9).finished()},
      {4, (Eigen::Matrix<int, 8, 1>() << 1, 0, 3, 2,  8,  9, 13, 11).finished()},
      {5, (Eigen::Matrix<int, 8, 1>() << 4, 5, 6, 7, 16, 18, 19, 17).finished()}};
  // clang-format on

  return face_indices_hexahedron.at(face_id);
}

//! Return quadrature
template <unsigned Tdim, unsigned Tnfunctions>
inline std::shared_ptr<mpm::Quadrature<Tdim>>
    mpm::HexahedronElement<Tdim, Tnfunctions>::quadrature(
        unsigned nquadratures) const {
  switch (nquadratures) {
    case 1:
      return Factory<mpm::Quadrature<Tdim>>::instance()->create("QH1");
      break;
    case 2:
      return Factory<mpm::Quadrature<Tdim>>::instance()->create("QH2");
      break;
    case 3:
      return Factory<mpm::Quadrature<Tdim>>::instance()->create("QH3");
      break;
    default:
      return Factory<mpm::Quadrature<Tdim>>::instance()->create("QH1");
      break;
  }
}<|MERGE_RESOLUTION|>--- conflicted
+++ resolved
@@ -87,11 +87,7 @@
                -1., -1.,  1.,
                 1., -1.,  1.,
                 1.,  1.,  1.,
-<<<<<<< HEAD
-  // cppcheck-suppress *
-=======
     // cppcheck-suppress *
->>>>>>> 819a7441
                -1.,  1.,  1.;
   // clang-format on
   return unit_cell;
@@ -450,11 +446,7 @@
                 0., -1.,  1.,
                -1.,  0.,  1.,
                 1.,  0.,  1.,
-<<<<<<< HEAD
-  // cppcheck-suppress *
-=======
     // cppcheck-suppress *
->>>>>>> 819a7441
                 0.,  1.,  1.;
   // clang-format on
   return unit_cell;
@@ -506,11 +498,7 @@
              0, 4,
              1, 5,
              2, 6,
-<<<<<<< HEAD
-  // cppcheck-suppress *
-=======
     // cppcheck-suppress *
->>>>>>> 819a7441
              3, 7;
   // clang-format on
   return indices;
@@ -549,11 +537,7 @@
              7, 4, 0,
              7, 0, 3,
              3, 0, 1,
-<<<<<<< HEAD
-  // cppcheck-suppress *
-=======
     // cppcheck-suppress *
->>>>>>> 819a7441
              3, 1, 2;
   //clang-format on
   return indices;
