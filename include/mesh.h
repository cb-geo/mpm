--- conflicted
+++ resolved
@@ -23,10 +23,7 @@
 #include "cell.h"
 #include "container.h"
 #include "factory.h"
-<<<<<<< HEAD
-=======
 #include "geometry.h"
->>>>>>> 5959c8fc
 #include "hdf5.h"
 #include "logger.h"
 #include "material/material.h"
@@ -197,15 +194,12 @@
   template <typename Toper>
   void iterate_over_particles(Toper oper);
 
-<<<<<<< HEAD
-=======
   //! Iterate over particle set
   //! \tparam Toper Callable object typically a baseclass functor
   //! \param[in] set_id particle set id
   template <typename Toper>
   void iterate_over_particle_set(unsigned set_id, Toper oper);
 
->>>>>>> 5959c8fc
   //! Return coordinates of particles
   std::vector<Eigen::Matrix<double, 3, 1>> particle_coordinates();
 
@@ -228,8 +222,6 @@
       const std::vector<std::tuple<mpm::Index, unsigned, unsigned, double>>&
           velocity_constraints);
 
-<<<<<<< HEAD
-=======
   //! Assign friction constraints to nodes
   //! \param[in] friction_constraints Constraint at node, dir, sign, and
   //! friction
@@ -242,7 +234,6 @@
   bool compute_nodal_rotation_matrices(
       const std::map<mpm::Index, Eigen::Matrix<double, Tdim, 1>>& euler_angles);
 
->>>>>>> 5959c8fc
   //! Assign particles volumes
   //! \param[in] particle_volumes Volume at dir on particle
   bool assign_particles_volumes(
@@ -260,15 +251,12 @@
       const std::vector<std::tuple<mpm::Index, unsigned, double>>&
           nodal_tractions);
 
-<<<<<<< HEAD
-=======
   //! Assign particles velocity constraints
   //! \param[in] particle_velocity_constraints velocity at dir on particle
   bool assign_particles_velocity_constraints(
       const std::vector<std::tuple<mpm::Index, unsigned, double>>&
           particle_velocity_constraints);
 
->>>>>>> 5959c8fc
   //! Assign particles stresses
   //! \param[in] particle_stresses Initial stresses of particle
   bool assign_particles_stresses(
@@ -321,8 +309,6 @@
   //! Return node pairs
   std::vector<std::array<mpm::Index, 2>> node_pairs() const;
 
-<<<<<<< HEAD
-=======
   //! Create map of container of particles in sets
   //! \param[in] map of particles ids in sets
   //! \param[in] check_duplicates Parameter to check duplicates
@@ -331,7 +317,6 @@
       const tsl::robin_map<mpm::Index, std::vector<mpm::Index>>& particle_sets,
       bool check_duplicates);
 
->>>>>>> 5959c8fc
  private:
   // Locate a particle in mesh cells
   bool locate_particle_cells(
@@ -346,20 +331,14 @@
   Map<Mesh<Tdim>> neighbour_meshes_;
   //! Container of particles
   Container<ParticleBase<Tdim>> particles_;
-<<<<<<< HEAD
-=======
   //! Container of particle sets
   tsl::robin_map<unsigned, Container<ParticleBase<Tdim>>> particle_sets_;
->>>>>>> 5959c8fc
   //! Map of particles for fast retrieval
   Map<ParticleBase<Tdim>> map_particles_;
   //! Container of nodes
   Container<NodeBase<Tdim>> nodes_;
-<<<<<<< HEAD
-=======
   //! Container of node sets
   tsl::robin_map<unsigned, Container<NodeBase<Tdim>>> node_sets_;
->>>>>>> 5959c8fc
   //! Container of active nodes
   Container<NodeBase<Tdim>> active_nodes_;
   //! Map of nodes for fast retrieval
