#ifndef MPM_MPM_H_
#define MPM_MPM_H_

#include <chrono>
#include <memory>
#include <vector>

#include <boost/lexical_cast.hpp>
#include <boost/uuid/uuid.hpp>
#include <boost/uuid/uuid_generators.hpp>
#include <boost/uuid/uuid_io.hpp>

#include "io.h"
#include "mesh.h"
#include "read_mesh.h"
#include "read_mesh_ascii.h"

#ifdef USE_VTK
#include "vtk_writer.h"
#endif

namespace mpm {
//! MPM class
//! \brief MPM class calls solver and algorithm
//! \details MPM class: implicit and explicit MPM
class MPM {
 public:
  //! Constructor
  MPM(std::unique_ptr<IO>&& io) : io_(std::move(io)) {

    analysis_ = io_->analysis();

    // Unique id
    if (analysis_.find("uuid") != analysis_.end())
      uuid_ = analysis_["uuid"].template get<std::string>();

    if (uuid_.empty())
      uuid_ =
          boost::lexical_cast<std::string>(boost::uuids::random_generator()());
  }

  // Initialise mesh and particles
  virtual bool initialise_mesh() = 0;

  // Initialise particles
  virtual bool initialise_particles() = 0;

  // Initialise materials
  virtual bool initialise_materials() = 0;
<<<<<<< HEAD

  //! Apply nodal tractions
  virtual bool apply_nodal_tractions() = 0;
=======

  //! Apply nodal tractions
  virtual bool apply_nodal_tractions() = 0;

  //! Apply properties to particles sets (e.g: material)
  virtual bool apply_properties_to_particles_sets() = 0;
>>>>>>> 5959c8fc

  // Solve
  virtual bool solve() = 0;

  // Check point restart
  virtual bool checkpoint_resume() = 0;

  //! Write HDF5 files
  virtual void write_hdf5(mpm::Index step, mpm::Index max_steps) = 0;

#ifdef USE_VTK
  //! Write VTK files
  virtual void write_vtk(mpm::Index step, mpm::Index max_steps) = 0;
#endif

 protected:
  //! A unique id for the analysis
  std::string uuid_;
  //! Time step size
  double dt_{std::numeric_limits<double>::max()};
  //! Current step
  mpm::Index step_{0};
  //! Number of steps
  mpm::Index nsteps_{std::numeric_limits<mpm::Index>::max()};
  //! Output steps
  mpm::Index output_steps_{std::numeric_limits<mpm::Index>::max()};
  //! A unique ptr to IO object
  std::unique_ptr<mpm::IO> io_;
  //! JSON analysis object
  Json analysis_;
  //! JSON post-process object
  Json post_process_;
  //! Logger
  std::shared_ptr<spdlog::logger> console_;
};
}  // namespace mpm

#endif  // MPM_MPM_H_<|MERGE_RESOLUTION|>--- conflicted
+++ resolved
@@ -47,18 +47,12 @@
 
   // Initialise materials
   virtual bool initialise_materials() = 0;
-<<<<<<< HEAD
-
-  //! Apply nodal tractions
-  virtual bool apply_nodal_tractions() = 0;
-=======
 
   //! Apply nodal tractions
   virtual bool apply_nodal_tractions() = 0;
 
   //! Apply properties to particles sets (e.g: material)
   virtual bool apply_properties_to_particles_sets() = 0;
->>>>>>> 5959c8fc
 
   // Solve
   virtual bool solve() = 0;
