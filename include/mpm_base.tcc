//! Constructor
template <unsigned Tdim>
mpm::MPMBase<Tdim>::MPMBase(std::unique_ptr<IO>&& io)
    : mpm::MPM(std::move(io)) {
  //! Logger
  console_ = spdlog::get("MPMBase");

  // Create a mesh with global id 0
  const mpm::Index id = 0;

  // Set analysis step to start at 0
  step_ = 0;

  // Set mesh as isoparametric
  bool isoparametric = is_isoparametric();

  mesh_ = std::make_unique<mpm::Mesh<Tdim>>(id, isoparametric);

  // Empty all materials
  materials_.clear();

  try {
    analysis_ = io_->analysis();
    // Time-step size
    dt_ = analysis_["dt"].template get<double>();
    // Number of time steps
    nsteps_ = analysis_["nsteps"].template get<mpm::Index>();

    if (analysis_.at("gravity").is_array() &&
        analysis_.at("gravity").size() == gravity_.size()) {
      for (unsigned i = 0; i < gravity_.size(); ++i) {
        gravity_[i] = analysis_.at("gravity").at(i);
      }
    } else {
      throw std::runtime_error("Specified gravity dimension is invalid");
    }

<<<<<<< HEAD
    // Stress update method (USF/USL/MUSL)
    try {
      if (analysis_.find("stress_update") != analysis_.end())
        stress_update_ = mpm::stress_update.at(
            analysis_["stress_update"].template get<std::string>());
    } catch (std::exception& exception) {
      console_->warn(
          "{} #{}: {}. Stress update method is not specified, using USF as "
          "default\n",
          __FILE__, __LINE__, exception.what());
=======
    // Get stress update method
    try {
      if (analysis_.find("stress_update") != analysis_.end()) {
        switch (analysis_["stress_update"].template get<int>()) {
          case (0):
            stress_update_ = mpm::StressUpdate::usf;
          case (1):
            stress_update_ = mpm::StressUpdate::usl;
          case (2):
            stress_update_ = mpm::StressUpdate::musl;
          default:
            stress_update_ = mpm::StressUpdate::usf;
        }
      } else
        console_->warn(
            "{} #{}: Stress update method is not specified, using default as "
            "USF",
            __FILE__, __LINE__);
    } catch (std::exception& exception) {
      console_->error("{} #{}: {}\n", __FILE__, __LINE__, exception.what());
>>>>>>> 4b8653de
    }

    // Velocity update
    try {
      velocity_update_ = analysis_["velocity_update"].template get<bool>();
    } catch (std::exception& exception) {
      console_->warn(
          "{} #{}: Velocity update parameter is not specified, using default "
          "as false",
          __FILE__, __LINE__, exception.what());
      velocity_update_ = false;
    }

    post_process_ = io_->post_processing();
    // Output steps
    output_steps_ = post_process_["output_steps"].template get<mpm::Index>();

  } catch (std::domain_error& domain_error) {
    console_->error("{} {} Get analysis object: {}", __FILE__, __LINE__,
                    domain_error.what());
    abort();
  }

  // Default VTK attributes
  std::vector<std::string> vtk = {"velocities", "stresses", "strains",
                                  "displacements"};
  try {
    if (post_process_.at("vtk").is_array() &&
        post_process_.at("vtk").size() > 0) {
      for (unsigned i = 0; i < post_process_.at("vtk").size(); ++i) {
        std::string attribute =
            post_process_["vtk"][i].template get<std::string>();
        if (std::find(vtk.begin(), vtk.end(), attribute) != vtk.end())
          vtk_attributes_.emplace_back(attribute);
        else
          throw std::runtime_error("Specificed VTK argument is incorrect");
      }
    } else {
      throw std::runtime_error(
          "Specificed VTK arguments are incorrect, using defaults");
    }
  } catch (std::exception& exception) {
    vtk_attributes_ = vtk;
    console_->warn("{} {}: {}", __FILE__, __LINE__, exception.what());
  }
}

// Initialise mesh
template <unsigned Tdim>
bool mpm::MPMBase<Tdim>::initialise_mesh() {
  // Phase index
  const unsigned solid_skeleton = 0;
  const unsigned pore_fluid = 1;

  bool status = true;

  try {
    // Initialise MPI rank and size
    int mpi_rank = 0;
    int mpi_size = 1;

#ifdef USE_MPI
    MPI_Comm_rank(MPI_COMM_WORLD, &mpi_rank);
    // Get number of MPI ranks
    MPI_Comm_size(MPI_COMM_WORLD, &mpi_size);
#endif

    // Get mesh properties
    auto mesh_props = io_->json_object("mesh");
    // Get Mesh reader from JSON object
    const std::string reader =
        mesh_props["mesh_reader"].template get<std::string>();

    bool check_duplicates = true;
    try {
      check_duplicates = mesh_props["check_duplicates"].template get<bool>();
    } catch (std::exception& exception) {
      console_->warn(
          "{} #{}: Check duplicates, not specified setting default as true",
          __FILE__, __LINE__, exception.what());
      check_duplicates = true;
    }

    // Create a mesh reader
    auto mesh_reader = Factory<mpm::ReadMesh<Tdim>>::instance()->create(reader);

    auto nodes_begin = std::chrono::steady_clock::now();
    // Global Index
    mpm::Index gid = 0;
    // Node type
    const auto node_type = mesh_props["node_type"].template get<std::string>();
    // Create nodes from file
    bool node_status = mesh_->create_nodes(
        gid,                                                   // global id
        node_type,                                             // node type
        mesh_reader->read_mesh_nodes(io_->file_name("mesh")),  // coordinates
        check_duplicates);  // check duplicates

    if (!node_status)
      throw std::runtime_error("Addition of nodes to mesh failed");

    auto nodes_end = std::chrono::steady_clock::now();
    console_->info("Rank {} Read nodes: {} ms", mpi_rank,
                   std::chrono::duration_cast<std::chrono::milliseconds>(
                       nodes_end - nodes_begin)
                       .count());

    // Read nodal euler angles and assign rotation matrices
    if (!io_->file_name("nodal_euler_angles").empty()) {
      bool rotation_matrices = mesh_->compute_nodal_rotation_matrices(
          mesh_reader->read_euler_angles(io_->file_name("nodal_euler_angles")));
      if (!rotation_matrices)
        throw std::runtime_error(
            "Euler angles are not properly assigned/computed");
    }

    // Read and assign velocity constraints
    if (!io_->file_name("velocity_constraints").empty()) {
      bool velocity_constraints = mesh_->assign_velocity_constraints(
          mesh_reader->read_velocity_constraints(
              io_->file_name("velocity_constraints")));
      if (!velocity_constraints)
        throw std::runtime_error(
            "Velocity constraints are not properly assigned");
    }

    // Read and assign friction constraints
    if (!io_->file_name("friction_constraints").empty()) {
      bool friction_constraints = mesh_->assign_friction_constraints(
          mesh_reader->read_friction_constraints(
              io_->file_name("friction_constraints")));
      if (!friction_constraints)
        throw std::runtime_error(
            "Friction constraints are not properly assigned");
    }

    // Read and assign pore pressure constraints
    if (!io_->file_name("pore_pressure_constraints").empty()) {
      bool pore_pressure_constraints = mesh_->assign_pressure_constraints(
          pore_fluid, mesh_reader->read_pressure_constraints(
                          io_->file_name("pore_pressure_constraints")));
      if (!pore_pressure_constraints)
        throw std::runtime_error(
            "Pore pressure constraints are not properly assigned");
    }

    // Set nodal traction as false if file is empty
    if (io_->file_name("nodal_tractions").empty()) nodal_tractions_ = false;

    auto cells_begin = std::chrono::steady_clock::now();
    // Shape function name
    const auto cell_type = mesh_props["cell_type"].template get<std::string>();
    // Shape function
    std::shared_ptr<mpm::Element<Tdim>> element =
        Factory<mpm::Element<Tdim>>::instance()->create(cell_type);

    // Create cells from file
    bool cell_status = mesh_->create_cells(
        gid,                                                   // global id
        element,                                               // element tyep
        mesh_reader->read_mesh_cells(io_->file_name("mesh")),  // Node ids
        check_duplicates);  // Check duplicates

    if (!cell_status)
      throw std::runtime_error("Addition of cells to mesh failed");

    // Compute cell neighbours
    mesh_->compute_cell_neighbours();

    auto cells_end = std::chrono::steady_clock::now();
    console_->info("Rank {} Read cells: {} ms", mpi_rank,
                   std::chrono::duration_cast<std::chrono::milliseconds>(
                       cells_end - cells_begin)
                       .count());

  } catch (std::exception& exception) {
    console_->error("#{}: Reading mesh and particles: {}", __LINE__,
                    exception.what());
    status = false;
  }
  return status;
}

// Initialise particles
template <unsigned Tdim>
bool mpm::MPMBase<Tdim>::initialise_particles() {
  // Phase index
  const unsigned solid_skeleton = 0;
  const unsigned pore_fluid = 1;

  bool status = true;

  try {
    // Initialise MPI rank and size
    int mpi_rank = 0;
    int mpi_size = 1;

#ifdef USE_MPI
    MPI_Comm_rank(MPI_COMM_WORLD, &mpi_rank);
    // Get number of MPI ranks
    MPI_Comm_size(MPI_COMM_WORLD, &mpi_size);
#endif

    // Get particle properties
    auto particle_props = io_->json_object("particle");
    // Get mesh properties
    auto mesh_props = io_->json_object("mesh");
    // Get Mesh reader from JSON object
    const std::string reader =
        mesh_props["mesh_reader"].template get<std::string>();

    bool check_duplicates = true;
    try {
      check_duplicates = mesh_props["check_duplicates"].template get<bool>();
    } catch (std::exception& exception) {
      console_->warn(
          "{} #{}: Check duplicates, not specified setting default as true",
          __FILE__, __LINE__, exception.what());
      check_duplicates = true;
    }

    // Create a mesh reader
    auto particle_reader =
        Factory<mpm::ReadMesh<Tdim>>::instance()->create(reader);

    auto particles_begin = std::chrono::steady_clock::now();

    // Get all particles
    std::vector<Eigen::Matrix<double, Tdim, 1>> all_particles;

    // Generate particles
    bool read_particles_file = false;
    try {
      unsigned nparticles_cell =
          mesh_props["generate_particles_cells"].template get<unsigned>();

      if (nparticles_cell > 0)
        all_particles = mesh_->generate_material_points(nparticles_cell);
      else
        throw std::runtime_error(
            "Specified # of particles per cell for generation is invalid!");

    } catch (std::exception& exception) {
      console_->warn("Generate particles is not set, reading particles file");
      read_particles_file = true;
    }

    // Read particles from file
    if (read_particles_file)
      all_particles =
          particle_reader->read_particles(io_->file_name("particles"));
    // Get all particle ids
    std::vector<mpm::Index> all_particles_ids(all_particles.size());
    std::iota(all_particles_ids.begin(), all_particles_ids.end(), 0);

    // Particle type
    const auto particle_type =
        particle_props["particle_type"].template get<std::string>();

    // Create particles from file
    bool particle_status =
        mesh_->create_particles(all_particles_ids,  // global id
                                particle_type,      // particle type
                                all_particles,      // coordinates
                                check_duplicates);  // Check duplicates

    if (!particle_status)
      throw std::runtime_error("Addition of particles to mesh failed");

    auto particles_end = std::chrono::steady_clock::now();
    console_->info("Rank {} Read particles: {} ms", mpi_rank,
                   std::chrono::duration_cast<std::chrono::milliseconds>(
                       particles_end - particles_begin)
                       .count());
    try {
      // Read and assign particles cells
      if (!io_->file_name("particles_cells").empty()) {
        bool particles_cells =
            mesh_->assign_particles_cells(particle_reader->read_particles_cells(
                io_->file_name("particles_cells")));
        if (!particles_cells)
          throw std::runtime_error(
              "Cell ids are not properly assigned to particles");
      }
    } catch (std::exception& exception) {
      console_->error("{} #{}: Reading particles cells: {}", __FILE__, __LINE__,
                      exception.what());
    }

    auto particles_locate_begin = std::chrono::steady_clock::now();
    // Locate particles in cell
    auto unlocatable_particles = mesh_->locate_particles_mesh();

    if (!unlocatable_particles.empty())
      throw std::runtime_error("Particle outside the mesh domain");

    auto particles_locate_end = std::chrono::steady_clock::now();
    console_->info("Rank {} Locate particles: {} ms", mpi_rank,
                   std::chrono::duration_cast<std::chrono::milliseconds>(
                       particles_locate_end - particles_locate_begin)
                       .count());

    // Write particles and cells to file
    particle_reader->write_particles_cells(
        io_->output_file("particles-cells", ".txt", uuid_, 0, 0).string(),
        mesh_->particles_cells());

    auto particles_traction_begin = std::chrono::steady_clock::now();
    // Compute volume
<<<<<<< HEAD
    mesh_->iterate_over_particles(std::bind(
        &mpm::ParticleBase<Tdim>::compute_volume, std::placeholders::_1));
=======
    mesh_->iterate_over_particles(
        std::bind(&mpm::ParticleBase<Tdim>::compute_volume,
                  std::placeholders::_1, solid_skeleton));
>>>>>>> 4b8653de

    // Read and assign particles volumes
    if (!io_->file_name("particles_volumes").empty()) {
      bool particles_volumes = mesh_->assign_particles_volumes(
          particle_reader->read_particles_volumes(
              io_->file_name("particles_volumes")));
      if (!particles_volumes)
        throw std::runtime_error("Particles volumes are not properly assigned");
    }

    // Read and assign particles initial pore pressure
    if (!io_->file_name("particles_pore_pressures").empty()) {
      bool particles_pore_pressures = mesh_->assign_particles_pore_pressures(
          pore_fluid, particle_reader->read_particles_pressures(
                          io_->file_name("particles_pore_pressures")));
      if (!particles_pore_pressures)
        throw std::runtime_error(
            "Particles pore pressures are not properly assigned");
    }

    // Read and assign particles tractions
    if (!io_->file_name("particles_tractions").empty()) {
      bool particles_tractions = mesh_->assign_particles_tractions(
          particle_reader->read_particles_tractions(
              io_->file_name("particles_tractions")));
      if (!particles_tractions)
        throw std::runtime_error(
            "Particles tractions are not properly assigned");
    }

    // Read and assign particles velocity constraints
    if (!io_->file_name("particles_velocity_constraints").empty()) {
      bool particles_velocity_constraints =
          mesh_->assign_particles_velocity_constraints(
              particle_reader->read_velocity_constraints(
                  io_->file_name("particles_velocity_constraints")));
      if (!particles_velocity_constraints)
        throw std::runtime_error(
            "Particles velocity constraints are not properly assigned");
    }

    // Read and assign particles pore pressure constraints
    if (!io_->file_name("particles_pore_pressure_constraints").empty()) {
      bool particles_pore_pressure_constraints =
          mesh_->assign_particles_pressure_constraints(
              pore_fluid,
              particle_reader->read_pressure_constraints(
                  io_->file_name("particles_pore_pressure_constraints")));
      if (!particles_pore_pressure_constraints)
        throw std::runtime_error(
            "Particles pore pressure constraints are not properly assigned");
    }

    // Read and assign particles stresses
    if (!io_->file_name("particles_stresses").empty()) {

      // Get stresses of all particles
      const auto all_particles_stresses =
          particle_reader->read_particles_stresses(
              io_->file_name("particles_stresses"));

      // Read and assign particles stresses
      if (!mesh_->assign_particles_stresses(all_particles_stresses))
        throw std::runtime_error(
            "Particles stresses are not properly assigned");
    }

    auto particles_traction_end = std::chrono::steady_clock::now();
    console_->info("Rank {} Read particle traction and stresses: {} ms",
                   mpi_rank,
                   std::chrono::duration_cast<std::chrono::milliseconds>(
                       particles_traction_end - particles_traction_begin)
                       .count());

    // Read and assign particle sets
    if (!io_->file_name("entity_sets").empty()) {
      bool particle_sets = mesh_->create_particle_sets(
          (io_->entity_sets(io_->file_name("entity_sets"), "particle_sets")),
          check_duplicates);
    }
  } catch (std::exception& exception) {
    console_->error("#{}: Reading particles: {}", __LINE__, exception.what());
    status = false;
  }
  return status;
}

// Initialise materials
template <unsigned Tdim>
bool mpm::MPMBase<Tdim>::initialise_materials() {
  bool status = true;
  try {
    // Get materials properties
    auto materials = io_->json_object("materials");

    for (const auto material_props : materials) {
      // Get material type
      const std::string material_type =
          material_props["type"].template get<std::string>();

      // Get material id
      auto material_id = material_props["id"].template get<unsigned>();

      // Create a new material from JSON object
      auto mat =
          Factory<mpm::Material<Tdim>, unsigned, const Json&>::instance()
              ->create(material_type, std::move(material_id), material_props);

      // Add material to list
      auto result = materials_.insert(std::make_pair(mat->id(), mat));

      // If insert material failed
      if (!result.second) {
        status = false;
        throw std::runtime_error(
            "New material cannot be added, insertion failed");
      }
    }
    // Copy materials to mesh
    mesh_->initialise_material_models(this->materials_);
  } catch (std::exception& exception) {
    console_->error("#{}: Reading materials: {}", __LINE__, exception.what());
    status = false;
  }
  return status;
}

//! Apply nodal tractions
template <unsigned Tdim>
bool mpm::MPMBase<Tdim>::apply_nodal_tractions() {
  bool status = true;
  try {
    // Read and assign nodes tractions
    if (!io_->file_name("nodal_tractions").empty()) {
      // Get mesh properties
      auto mesh_props = io_->json_object("mesh");
      // Get Mesh reader from JSON object
      const std::string reader =
          mesh_props["mesh_reader"].template get<std::string>();
      // Create a mesh reader
      auto node_reader =
          Factory<mpm::ReadMesh<Tdim>>::instance()->create(reader);

      bool nodal_tractions =
          mesh_->assign_nodal_tractions(node_reader->read_particles_tractions(
              io_->file_name("nodal_tractions")));
      if (!nodal_tractions)
        throw std::runtime_error("Nodal tractions are not properly assigned");
    } else
      nodal_tractions_ = false;
  } catch (std::exception& exception) {
    console_->error("#{}: Nodal traction: {}", __LINE__, exception.what());
    status = false;
    nodal_tractions_ = false;
  }
  return status;
}

//! Apply properties to particles sets (e.g: material)
template <unsigned Tdim>
bool mpm::MPMBase<Tdim>::apply_properties_to_particles_sets() {
  bool status = false;
  // Set phase to zero
  unsigned phase = 0;
  // Assign material to particle sets
  try {
    // Get particle properties
    auto particle_props = io_->json_object("particle");
    // Get particle sets properties
    auto particle_sets = particle_props["particle_sets"];
    // Assign material to each particle sets
    for (const auto& psets : particle_sets) {
      // Get set material from list of materials
      auto set_material = materials_.at(psets["material_id"]);
      // Get sets ids
      std::vector<unsigned> sids = psets["set_id"];
      // Assign material to particles in the specific sets
      for (const auto& sitr : sids) {
        mesh_->iterate_over_particle_set(
            sitr, std::bind(&mpm::ParticleBase<Tdim>::assign_material,
                            std::placeholders::_1, set_material));
      }
    }
    status = true;
  } catch (std::exception& exception) {
    console_->error("#{}: Particle sets material: {}", __LINE__,
                    exception.what());
  }
  return status;
}

//! Checkpoint resume
template <unsigned Tdim>
bool mpm::MPMBase<Tdim>::checkpoint_resume() {
  bool checkpoint = true;
  try {
    // TODO: Set phase
    const unsigned phase = 0;

    if (!analysis_["resume"]["resume"].template get<bool>())
      throw std::runtime_error("Resume analysis option is disabled!");

    // Get unique analysis id
    this->uuid_ = analysis_["resume"]["uuid"].template get<std::string>();
    // Get step
    this->step_ = analysis_["resume"]["step"].template get<mpm::Index>();

    // Input particle h5 file for resume
    std::string attribute = "particles";
    std::string extension = ".h5";

    auto particles_file =
        io_->output_file(attribute, extension, uuid_, step_, this->nsteps_)
            .string();
    // Load particle information from file
    mesh_->read_particles_hdf5(phase, particles_file);

    // Clear all particle ids
    mesh_->iterate_over_cells(
        std::bind(&mpm::Cell<Tdim>::clear_particle_ids, std::placeholders::_1));

    // Locate particles
    auto unlocatable_particles = mesh_->locate_particles_mesh();

    if (!unlocatable_particles.empty())
      throw std::runtime_error("Particle outside the mesh domain");

    // Increament step
    ++this->step_;

    console_->info("Checkpoint resume at step {} of {}", this->step_,
                   this->nsteps_);

  } catch (std::exception& exception) {
    console_->info("{} {} Resume failed, restarting analysis: {}", __FILE__,
                   __LINE__, exception.what());
    this->step_ = 0;
    checkpoint = false;
  }
  return checkpoint;
}

//! Write HDF5 files
template <unsigned Tdim>
void mpm::MPMBase<Tdim>::write_hdf5(mpm::Index step, mpm::Index max_steps) {
  // Write input geometry to vtk file
  std::string attribute = "particles";
  std::string extension = ".h5";

  auto particles_file =
      io_->output_file(attribute, extension, uuid_, step, max_steps).string();

  // TODO: remove phase
  unsigned phase = 0;
  mesh_->write_particles_hdf5(phase, particles_file);
}

#ifdef USE_VTK
//! Write VTK files
template <unsigned Tdim>
void mpm::MPMBase<Tdim>::write_vtk(mpm::Index step, mpm::Index max_steps) {

  // VTK PolyData writer
  auto vtk_writer = std::make_unique<VtkWriter>(mesh_->particle_coordinates());

  // Write mesh on step 0
  if (step == 0)
    vtk_writer->write_mesh(
        io_->output_file("mesh", ".vtp", uuid_, step, max_steps).string(),
        mesh_->nodal_coordinates(), mesh_->node_pairs());

  // Write input geometry to vtk file
  const std::string extension = ".vtp";
  const std::string attribute = "geometry";
  auto meshfile =
      io_->output_file(attribute, extension, uuid_, step, max_steps).string();
  vtk_writer->write_geometry(meshfile);

  // TODO fix phase
  unsigned phase = 0;

  for (const auto& attribute : vtk_attributes_) {
    // Write vector
    auto file =
        io_->output_file(attribute, extension, uuid_, step, max_steps).string();
    vtk_writer->write_vector_point_data(
        file, mesh_->particles_vector_data(attribute, phase), attribute);
  }
}
#endif

//! Return if a mesh is isoparametric
template <unsigned Tdim>
bool mpm::MPMBase<Tdim>::is_isoparametric() {
  bool isoparametric = true;

  try {
    const auto mesh_props = io_->json_object("mesh");
    isoparametric = mesh_props.at("isoparametric").template get<bool>();
  } catch (std::exception& exception) {
    console_->warn(
        "{} {} Isoparametric status of mesh: {}\n Setting mesh as "
        "isoparametric.",
        __FILE__, __LINE__, exception.what());
    isoparametric = true;
  }
  return isoparametric;
}<|MERGE_RESOLUTION|>--- conflicted
+++ resolved
@@ -35,7 +35,6 @@
       throw std::runtime_error("Specified gravity dimension is invalid");
     }
 
-<<<<<<< HEAD
     // Stress update method (USF/USL/MUSL)
     try {
       if (analysis_.find("stress_update") != analysis_.end())
@@ -46,28 +45,6 @@
           "{} #{}: {}. Stress update method is not specified, using USF as "
           "default\n",
           __FILE__, __LINE__, exception.what());
-=======
-    // Get stress update method
-    try {
-      if (analysis_.find("stress_update") != analysis_.end()) {
-        switch (analysis_["stress_update"].template get<int>()) {
-          case (0):
-            stress_update_ = mpm::StressUpdate::usf;
-          case (1):
-            stress_update_ = mpm::StressUpdate::usl;
-          case (2):
-            stress_update_ = mpm::StressUpdate::musl;
-          default:
-            stress_update_ = mpm::StressUpdate::usf;
-        }
-      } else
-        console_->warn(
-            "{} #{}: Stress update method is not specified, using default as "
-            "USF",
-            __FILE__, __LINE__);
-    } catch (std::exception& exception) {
-      console_->error("{} #{}: {}\n", __FILE__, __LINE__, exception.what());
->>>>>>> 4b8653de
     }
 
     // Velocity update
@@ -377,14 +354,8 @@
 
     auto particles_traction_begin = std::chrono::steady_clock::now();
     // Compute volume
-<<<<<<< HEAD
     mesh_->iterate_over_particles(std::bind(
         &mpm::ParticleBase<Tdim>::compute_volume, std::placeholders::_1));
-=======
-    mesh_->iterate_over_particles(
-        std::bind(&mpm::ParticleBase<Tdim>::compute_volume,
-                  std::placeholders::_1, solid_skeleton));
->>>>>>> 4b8653de
 
     // Read and assign particles volumes
     if (!io_->file_name("particles_volumes").empty()) {
