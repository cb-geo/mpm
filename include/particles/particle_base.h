--- conflicted
+++ resolved
@@ -26,17 +26,11 @@
 
 //! Particle phases
 enum ParticlePhase : unsigned int {
-<<<<<<< HEAD
   SinglePhase = 0,
+  Mixture = 0,
   Solid = 0,
   Liquid = 1,
   Gas = 2
-=======
-  Solid = 0,
-  Liquid = 1,
-  Gas = 2,
-  Mixture = 0
->>>>>>> d05373f7
 };
 
 //! Particle type
@@ -88,15 +82,9 @@
       PODParticle& particle,
       const std::vector<std::shared_ptr<Material<Tdim>>>& materials) = 0;
 
-<<<<<<< HEAD
-  //! Retrun particle data as HDF5
-  //! \retval particle HDF5 data of the particle
-  virtual HDF5Particle hdf5() const = 0;
-=======
   //! Return particle data as POD
   //! \retval particle POD of the particle
   virtual std::shared_ptr<void> pod() = 0;
->>>>>>> d05373f7
 
   //! Return id of the particleBase
   Index id() const { return id_; }
@@ -360,7 +348,7 @@
       const std::vector<uint8_t>& buffer,
       std::vector<std::shared_ptr<mpm::Material<Tdim>>>& materials) = 0;
 
-<<<<<<< HEAD
+  //! Navier-Stokes functions----------------------------------
   //! Assigning beta parameter to particle
   //! \param[in] pressure parameter determining type of projection
   virtual void assign_projection_parameter(double parameter) {
@@ -403,7 +391,7 @@
         "ParticleBase:: illegal operation!");
     return 0;
   };
-=======
+
   //! TwoPhase functions--------------------------------------------------------
   //! Update porosity
   //! \param[in] dt Analysis time step
@@ -504,7 +492,6 @@
     return 0;
   };
   //----------------------------------------------------------------------------
->>>>>>> d05373f7
 
  protected:
   //! particleBase id
