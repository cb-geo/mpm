//! Construct a particle with id and coordinates
template <unsigned Tdim>
mpm::Particle<Tdim>::Particle(Index id, const VectorDim& coord)
    : mpm::ParticleBase<Tdim>(id, coord) {
  this->initialise();
  // Clear cell ptr
  cell_ = nullptr;
  // Nodes
  nodes_.clear();
  // Set material containers
  this->initialise_material(1);
  // Logger
  std::string logger =
      "particle" + std::to_string(Tdim) + "d::" + std::to_string(id);
  console_ = std::make_unique<spdlog::logger>(logger, mpm::stdout_sink);
}

//! Construct a particle with id, coordinates and status
template <unsigned Tdim>
mpm::Particle<Tdim>::Particle(Index id, const VectorDim& coord, bool status)
    : mpm::ParticleBase<Tdim>(id, coord, status) {
  this->initialise();
  cell_ = nullptr;
  nodes_.clear();
  // Set material containers
  this->initialise_material(1);
  //! Logger
  std::string logger =
      "particle" + std::to_string(Tdim) + "d::" + std::to_string(id);
  console_ = std::make_unique<spdlog::logger>(logger, mpm::stdout_sink);
}

//! Initialise particle data from HDF5
template <unsigned Tdim>
bool mpm::Particle<Tdim>::initialise_particle(HDF5Particle& particle) {

  // Assign id
  this->id_ = particle.id;
  // Mass
  this->mass_ = particle.mass;
  // Volume
  this->volume_ = particle.volume;
  // Mass Density
  this->mass_density_ = particle.mass / particle.volume;
  // Set local size of particle
  Eigen::Vector3d psize;
  psize << particle.nsize_x, particle.nsize_y, particle.nsize_z;
  // Initialise particle size
  for (unsigned i = 0; i < Tdim; ++i) this->natural_size_(i) = psize(i);

  // Coordinates
  Eigen::Vector3d coordinates;
  coordinates << particle.coord_x, particle.coord_y, particle.coord_z;
  // Initialise coordinates
  for (unsigned i = 0; i < Tdim; ++i) this->coordinates_(i) = coordinates(i);

  // Displacement
  Eigen::Vector3d displacement;
  displacement << particle.displacement_x, particle.displacement_y,
      particle.displacement_z;
  // Initialise displacement
  for (unsigned i = 0; i < Tdim; ++i) this->displacement_(i) = displacement(i);

  // Velocity
  Eigen::Vector3d velocity;
  velocity << particle.velocity_x, particle.velocity_y, particle.velocity_z;
  // Initialise velocity
  for (unsigned i = 0; i < Tdim; ++i) this->velocity_(i) = velocity(i);

  // Stress
  this->stress_[0] = particle.stress_xx;
  this->stress_[1] = particle.stress_yy;
  this->stress_[2] = particle.stress_zz;
  this->stress_[3] = particle.tau_xy;
  this->stress_[4] = particle.tau_yz;
  this->stress_[5] = particle.tau_xz;

  // Strain
  this->strain_[0] = particle.strain_xx;
  this->strain_[1] = particle.strain_yy;
  this->strain_[2] = particle.strain_zz;
  this->strain_[3] = particle.gamma_xy;
  this->strain_[4] = particle.gamma_yz;
  this->strain_[5] = particle.gamma_xz;

  // Volumetric strain
  this->volumetric_strain_centroid_ = particle.epsilon_v;

  // Status
  this->status_ = particle.status;

  // Cell id
  this->cell_id_ = particle.cell_id;
  this->cell_ = nullptr;

  // Clear nodes
  this->nodes_.clear();

  // Material id
  this->material_id_[mpm::ParticlePhase::Solid] = particle.material_id;

  return true;
}

//! Initialise particle data from HDF5
template <unsigned Tdim>
bool mpm::Particle<Tdim>::initialise_particle(
    HDF5Particle& particle,
    const std::vector<std::shared_ptr<mpm::Material<Tdim>>>& materials) {
  bool status = this->initialise_particle(particle);

  assert(materials.size() == 1);

  if (materials.at(mpm::ParticlePhase::Solid) != nullptr) {
    if (this->material_id() == materials.at(mpm::ParticlePhase::Solid)->id() ||
        this->material_id() == std::numeric_limits<unsigned>::max()) {
      bool assign_mat =
          this->assign_material(materials.at(mpm::ParticlePhase::Solid));
      if (!assign_mat) throw std::runtime_error("Material assignment failed");
      // Reinitialize state variables
      auto mat_state_vars = (this->material())->initialise_state_variables();
      if (mat_state_vars.size() == particle.nstate_vars) {
        unsigned i = 0;
        auto state_variables = (this->material())->state_variables();
        for (const auto& state_var : state_variables) {
          this->state_variables_[mpm::ParticlePhase::Solid].at(state_var) =
              particle.svars[i];
          ++i;
        }
      }
    } else {
      status = false;
      throw std::runtime_error("Material is invalid to assign to particle!");
    }
  }
  return status;
}

//! Return particle data as HDF5 pointer
template <unsigned Tdim>
// cppcheck-suppress *
std::shared_ptr<void> mpm::Particle<Tdim>::hdf5_ptr() {
  // Initialise particle data
  auto particle_data = std::make_shared<mpm::HDF5Particle>();

  Eigen::Vector3d coordinates;
  coordinates.setZero();
  for (unsigned j = 0; j < Tdim; ++j) coordinates[j] = this->coordinates_[j];

  Eigen::Vector3d displacement;
  displacement.setZero();
  for (unsigned j = 0; j < Tdim; ++j) displacement[j] = this->displacement_[j];

  Eigen::Vector3d velocity;
  velocity.setZero();
  for (unsigned j = 0; j < Tdim; ++j) velocity[j] = this->velocity_[j];

  // Particle local size
  Eigen::Vector3d nsize;
  nsize.setZero();
  Eigen::VectorXd size = this->natural_size();
  for (unsigned j = 0; j < Tdim; ++j) nsize[j] = size[j];

  Eigen::Matrix<double, 6, 1> stress = this->stress_;

  Eigen::Matrix<double, 6, 1> strain = this->strain_;

  particle_data->id = this->id();
  particle_data->mass = this->mass();
  particle_data->volume = this->volume();
  particle_data->pressure =
      (state_variables_[mpm::ParticlePhase::Solid].find("pressure") !=
       state_variables_[mpm::ParticlePhase::Solid].end())
          ? state_variables_[mpm::ParticlePhase::Solid].at("pressure")
          : 0.;

  particle_data->coord_x = coordinates[0];
  particle_data->coord_y = coordinates[1];
  particle_data->coord_z = coordinates[2];

  particle_data->displacement_x = displacement[0];
  particle_data->displacement_y = displacement[1];
  particle_data->displacement_z = displacement[2];

  particle_data->nsize_x = nsize[0];
  particle_data->nsize_y = nsize[1];
  particle_data->nsize_z = nsize[2];

  particle_data->velocity_x = velocity[0];
  particle_data->velocity_y = velocity[1];
  particle_data->velocity_z = velocity[2];

  particle_data->stress_xx = stress[0];
  particle_data->stress_yy = stress[1];
  particle_data->stress_zz = stress[2];
  particle_data->tau_xy = stress[3];
  particle_data->tau_yz = stress[4];
  particle_data->tau_xz = stress[5];

  particle_data->strain_xx = strain[0];
  particle_data->strain_yy = strain[1];
  particle_data->strain_zz = strain[2];
  particle_data->gamma_xy = strain[3];
  particle_data->gamma_yz = strain[4];
  particle_data->gamma_xz = strain[5];

  particle_data->epsilon_v = this->volumetric_strain_centroid_;

  particle_data->status = this->status();

  particle_data->cell_id = this->cell_id();

  particle_data->material_id = this->material_id();

  // Write state variables
  if (this->material() != nullptr) {
    particle_data->nstate_vars =
        state_variables_[mpm::ParticlePhase::Solid].size();
    if (state_variables_[mpm::ParticlePhase::Solid].size() > 20)
      throw std::runtime_error("# of state variables cannot be more than 20");
    unsigned i = 0;
    auto state_variables = (this->material())->state_variables();
    for (const auto& state_var : state_variables) {
      particle_data->svars[i] =
          state_variables_[mpm::ParticlePhase::Solid].at(state_var);
      ++i;
    }
  }

  return particle_data;
}

// Initialise particle properties
template <unsigned Tdim>
void mpm::Particle<Tdim>::initialise() {
  displacement_.setZero();
  dstrain_.setZero();
  mass_ = 0.;
  natural_size_.setZero();
  set_traction_ = false;
  size_.setZero();
  strain_rate_.setZero();
  strain_.setZero();
  stress_.setZero();
  traction_.setZero();
  velocity_.setZero();
  normal_.setZero();
  volume_ = std::numeric_limits<double>::max();
  volumetric_strain_centroid_ = 0.;

  // Initialize scalar, vector, and tensor data properties
  this->scalar_properties_["mass"] = [&]() { return mass(); };
  this->scalar_properties_["volume"] = [&]() { return volume(); };
  this->scalar_properties_["mass_density"] = [&]() { return mass_density(); };
  this->vector_properties_["displacements"] = [&]() { return displacement(); };
  this->vector_properties_["velocities"] = [&]() { return velocity(); };
  this->vector_properties_["normals"] = [&]() { return normal(); };
  this->tensor_properties_["stresses"] = [&]() { return stress(); };
  this->tensor_properties_["strains"] = [&]() { return strain(); };
}

//! Initialise particle material container
template <unsigned Tdim>
void mpm::Particle<Tdim>::initialise_material(unsigned phase_size) {
  material_.resize(phase_size);
  material_id_.resize(phase_size);
  state_variables_.resize(phase_size);
  std::fill(material_.begin(), material_.end(), nullptr);
  std::fill(material_id_.begin(), material_id_.end(),
            std::numeric_limits<unsigned>::max());
  std::fill(state_variables_.begin(), state_variables_.end(), mpm::dense_map());
}

//! Assign material history variables
template <unsigned Tdim>
bool mpm::Particle<Tdim>::assign_material_state_vars(
    const mpm::dense_map& state_vars,
    const std::shared_ptr<mpm::Material<Tdim>>& material, unsigned phase) {
  bool status = false;
  if (material != nullptr && this->material(phase) != nullptr &&
      this->material_id(phase) == material->id()) {
    // Clone state variables
    auto mat_state_vars = (this->material(phase))->initialise_state_variables();
    if (state_variables_[phase].size() == state_vars.size() &&
        mat_state_vars.size() == state_vars.size()) {
      this->state_variables_[phase] = state_vars;
      status = true;
    }
  }
  return status;
}

//! Assign a state variable
template <unsigned Tdim>
void mpm::Particle<Tdim>::assign_state_variable(const std::string& var,
                                                double value, unsigned phase) {
  if (state_variables_[phase].find(var) != state_variables_[phase].end())
    state_variables_[phase].at(var) = value;
  else
    throw std::runtime_error(var + " cannot be found in state variables!");
}

// Assign a cell to particle
template <unsigned Tdim>
bool mpm::Particle<Tdim>::assign_cell(
    const std::shared_ptr<Cell<Tdim>>& cellptr) {
  bool status = true;
  try {
    Eigen::Matrix<double, Tdim, 1> xi;
    // Assign cell to the new cell ptr, if point can be found in new cell
    if (cellptr->is_point_in_cell(this->coordinates_, &xi)) {
      // if a cell already exists remove particle from that cell
      if (cell_ != nullptr) cell_->remove_particle_id(this->id_);

      cell_ = cellptr;
      cell_id_ = cellptr->id();
      // dn_dx centroid
      dn_dx_centroid_ = cell_->dn_dx_centroid();
      // Copy nodal pointer to cell
      nodes_.clear();
      nodes_ = cell_->nodes();

      // Compute reference location of particle
      bool xi_status = this->compute_reference_location();
      if (!xi_status) return false;
      status = cell_->add_particle_id(this->id());
    } else {
      throw std::runtime_error("Point cannot be found in cell!");
    }
  } catch (std::exception& exception) {
    console_->error("{} #{}: {}\n", __FILE__, __LINE__, exception.what());
    status = false;
  }
  return status;
}

// Assign a cell to particle
template <unsigned Tdim>
bool mpm::Particle<Tdim>::assign_cell_xi(
    const std::shared_ptr<Cell<Tdim>>& cellptr,
    const Eigen::Matrix<double, Tdim, 1>& xi) {
  bool status = true;
  try {
    // Assign cell to the new cell ptr, if point can be found in new cell
    if (cellptr != nullptr) {
      // if a cell already exists remove particle from that cell
      if (cell_ != nullptr) cell_->remove_particle_id(this->id_);

      cell_ = cellptr;
      cell_id_ = cellptr->id();
      // dn_dx centroid
      dn_dx_centroid_ = cell_->dn_dx_centroid();
      // Copy nodal pointer to cell
      nodes_.clear();
      nodes_ = cell_->nodes();

      // Assign the reference location of particle
      bool xi_nan = false;

      // Check if point is within the cell
      for (unsigned i = 0; i < xi.size(); ++i)
        if (xi(i) < -1. || xi(i) > 1. || std::isnan(xi(i))) xi_nan = true;

      if (xi_nan == false)
        this->xi_ = xi;
      else
        return false;

      status = cell_->add_particle_id(this->id());
    } else {
      throw std::runtime_error("Point cannot be found in cell!");
    }
  } catch (std::exception& exception) {
    console_->error("{} #{}: {}\n", __FILE__, __LINE__, exception.what());
    status = false;
  }
  return status;
}

// Assign a cell id to particle
template <unsigned Tdim>
bool mpm::Particle<Tdim>::assign_cell_id(mpm::Index id) {
  bool status = false;
  try {
    // if a cell ptr is null
    if (cell_ == nullptr && id != std::numeric_limits<Index>::max()) {
      cell_id_ = id;
      status = true;
    } else {
      throw std::runtime_error("Invalid cell id or cell is already assigned!");
    }
  } catch (std::exception& exception) {
    console_->error("{} #{}: {}\n", __FILE__, __LINE__, exception.what());
    status = false;
  }
  return status;
}

// Remove cell for the particle
template <unsigned Tdim>
void mpm::Particle<Tdim>::remove_cell() {
  // if a cell is not nullptr
  if (cell_ != nullptr) cell_->remove_particle_id(this->id_);
  cell_id_ = std::numeric_limits<Index>::max();
  // Clear all the nodes
  nodes_.clear();
}

// Assign a material to particle
template <unsigned Tdim>
bool mpm::Particle<Tdim>::assign_material(
    const std::shared_ptr<Material<Tdim>>& material, unsigned phase) {
  bool status = false;
  try {
    // Check if material is valid and properties are set
    if (material != nullptr) {
      material_.at(phase) = material;
      material_id_.at(phase) = material_[phase]->id();
      state_variables_.at(phase) =
          material_[phase]->initialise_state_variables();
      status = true;
    } else {
      throw std::runtime_error("Material is undefined!");
    }
  } catch (std::exception& exception) {
    console_->error("{} #{}: {}\n", __FILE__, __LINE__, exception.what());
  }
  return status;
}

// Compute reference location cell to particle
template <unsigned Tdim>
bool mpm::Particle<Tdim>::compute_reference_location() noexcept {
  // Set status of compute reference location
  bool status = false;
  // Compute local coordinates
  Eigen::Matrix<double, Tdim, 1> xi;
  // Check if the point is in cell
  if (cell_ != nullptr && cell_->is_point_in_cell(this->coordinates_, &xi)) {
    this->xi_ = xi;
    status = true;
  }

  return status;
}

// Compute shape functions and gradients
template <unsigned Tdim>
void mpm::Particle<Tdim>::compute_shapefn() noexcept {
  // Check if particle has a valid cell ptr
  assert(cell_ != nullptr);
  // Get element ptr of a cell
  const auto element = cell_->element_ptr();

  // Zero matrix
  Eigen::Matrix<double, Tdim, 1> zero = Eigen::Matrix<double, Tdim, 1>::Zero();

  // Compute shape function of the particle
  shapefn_ = element->shapefn(this->xi_, this->natural_size_, zero);

  // Compute dN/dx
  dn_dx_ = element->dn_dx(this->xi_, cell_->nodal_coordinates(),
                          this->natural_size_, zero);
}

// Assign volume to the particle
template <unsigned Tdim>
bool mpm::Particle<Tdim>::assign_volume(double volume) {
  bool status = true;
  try {
    if (volume <= 0.)
      throw std::runtime_error("Particle volume cannot be negative");

    this->volume_ = volume;
    // Compute size of particle in each direction
    const double length =
        std::pow(this->volume_, static_cast<double>(1. / Tdim));
    // Set particle size as length on each side
    this->size_.fill(length);

    if (cell_ != nullptr) {
      // Get element ptr of a cell
      const auto element = cell_->element_ptr();

      // Set local particle length based on length of element in natural
      // coordinates. Length/(npartices^(1/Dimension))
      this->natural_size_.fill(
          element->unit_element_length() /
          std::pow(cell_->nparticles(), static_cast<double>(1. / Tdim)));
    }
  } catch (std::exception& exception) {
    console_->error("{} #{}: {}\n", __FILE__, __LINE__, exception.what());
    status = false;
  }
  return status;
}

// Compute volume of the particle
template <unsigned Tdim>
void mpm::Particle<Tdim>::compute_volume() noexcept {
  // Check if particle has a valid cell ptr
  assert(cell_ != nullptr);
  // Volume of the cell / # of particles
  this->assign_volume(cell_->volume() / cell_->nparticles());
}

// Update volume based on the central strain rate
template <unsigned Tdim>
void mpm::Particle<Tdim>::update_volume() noexcept {
  // Check if particle has a valid cell ptr and a valid volume
  assert(cell_ != nullptr && volume_ != std::numeric_limits<double>::max());
  // Compute at centroid
  // Strain rate for reduced integration
  this->volume_ *= (1. + dvolumetric_strain_);
  this->mass_density_ = this->mass_density_ / (1. + dvolumetric_strain_);
}

// Compute mass of particle
template <unsigned Tdim>
void mpm::Particle<Tdim>::compute_mass() noexcept {
  // Check if particle volume is set and material ptr is valid
  assert(volume_ != std::numeric_limits<double>::max() &&
         this->material() != nullptr);
  // Mass = volume of particle * mass_density
  this->mass_density_ =
      (this->material())->template property<double>(std::string("density"));
  this->mass_ = volume_ * mass_density_;
}

//! Map particle mass and momentum to nodes
template <unsigned Tdim>
void mpm::Particle<Tdim>::map_mass_momentum_to_nodes() noexcept {
  // Check if particle mass is set
  assert(mass_ != std::numeric_limits<double>::max());

  // Map mass and momentum to nodes
  for (unsigned i = 0; i < nodes_.size(); ++i) {
    nodes_[i]->update_mass(true, mpm::ParticlePhase::Solid,
                           mass_ * shapefn_[i]);
    nodes_[i]->update_momentum(true, mpm::ParticlePhase::Solid,
                               mass_ * shapefn_[i] * velocity_);
  }
}

//! Map multimaterial properties to nodes
template <unsigned Tdim>
void mpm::Particle<Tdim>::map_multimaterial_mass_momentum_to_nodes() noexcept {
  // Check if particle mass is set
  assert(mass_ != std::numeric_limits<double>::max());

  // Unit 1x1 Eigen matrix to be used with scalar quantities
  Eigen::Matrix<double, 1, 1> nodal_mass;

  // Map mass and momentum to nodal property taking into account the material id
  for (unsigned i = 0; i < nodes_.size(); ++i) {
    nodal_mass(0, 0) = mass_ * shapefn_[i];
    nodes_[i]->update_property(true, "masses", nodal_mass, this->material_id(),
                               1);
    nodes_[i]->update_property(true, "momenta", velocity_ * nodal_mass,
                               this->material_id(), Tdim);
  }
}

//! Map multimaterial displacements to nodes
template <unsigned Tdim>
void mpm::Particle<Tdim>::map_multimaterial_displacements_to_nodes() noexcept {
  // Check if particle mass is set
  assert(mass_ != std::numeric_limits<double>::max());

  // Map displacements to nodal property and divide it by the respective
  // nodal-material mass
  for (unsigned i = 0; i < nodes_.size(); ++i) {
    const auto& displacement = mass_ * shapefn_[i] * displacement_;
    nodes_[i]->update_property(true, "displacements", displacement,
                               this->material_id(), Tdim);
  }
}

//! Map multimaterial domain gradients to nodes
template <unsigned Tdim>
void mpm::Particle<
    Tdim>::map_multimaterial_domain_gradients_to_nodes() noexcept {
  // Check if particle volume is set
  assert(volume_ != std::numeric_limits<double>::max());

  // Map domain gradients to nodal property. The domain gradients is defined as
  // the gradient of the particle volume
  for (unsigned i = 0; i < nodes_.size(); ++i) {
    Eigen::Matrix<double, Tdim, 1> gradient;
    for (unsigned j = 0; j < Tdim; ++j) gradient[j] = volume_ * dn_dx_(i, j);
    nodes_[i]->update_property(true, "domain_gradients", gradient,
                               this->material_id(), Tdim);
  }
}

// Compute strain rate of the particle
template <>
inline Eigen::Matrix<double, 6, 1> mpm::Particle<1>::compute_strain_rate(
    const Eigen::MatrixXd& dn_dx, unsigned phase) noexcept {
  // Define strain rate
  Eigen::Matrix<double, 6, 1> strain_rate = Eigen::Matrix<double, 6, 1>::Zero();

  for (unsigned i = 0; i < this->nodes_.size(); ++i) {
    Eigen::Matrix<double, 1, 1> vel = nodes_[i]->velocity(phase);
    strain_rate[0] += dn_dx(i, 0) * vel[0];
  }

  if (std::fabs(strain_rate(0)) < 1.E-15) strain_rate[0] = 0.;
  return strain_rate;
}

// Compute strain rate of the particle
template <>
inline Eigen::Matrix<double, 6, 1> mpm::Particle<2>::compute_strain_rate(
    const Eigen::MatrixXd& dn_dx, unsigned phase) noexcept {
  // Define strain rate
  Eigen::Matrix<double, 6, 1> strain_rate = Eigen::Matrix<double, 6, 1>::Zero();

  for (unsigned i = 0; i < this->nodes_.size(); ++i) {
    Eigen::Matrix<double, 2, 1> vel = nodes_[i]->velocity(phase);
    strain_rate[0] += dn_dx(i, 0) * vel[0];
    strain_rate[1] += dn_dx(i, 1) * vel[1];
    strain_rate[3] += dn_dx(i, 1) * vel[0] + dn_dx(i, 0) * vel[1];
  }

  if (std::fabs(strain_rate[0]) < 1.E-15) strain_rate[0] = 0.;
  if (std::fabs(strain_rate[1]) < 1.E-15) strain_rate[1] = 0.;
  if (std::fabs(strain_rate[3]) < 1.E-15) strain_rate[3] = 0.;
  return strain_rate;
}

// Compute strain rate of the particle
template <>
inline Eigen::Matrix<double, 6, 1> mpm::Particle<3>::compute_strain_rate(
    const Eigen::MatrixXd& dn_dx, unsigned phase) noexcept {
  // Define strain rate
  Eigen::Matrix<double, 6, 1> strain_rate = Eigen::Matrix<double, 6, 1>::Zero();

  for (unsigned i = 0; i < this->nodes_.size(); ++i) {
    Eigen::Matrix<double, 3, 1> vel = nodes_[i]->velocity(phase);
    strain_rate[0] += dn_dx(i, 0) * vel[0];
    strain_rate[1] += dn_dx(i, 1) * vel[1];
    strain_rate[2] += dn_dx(i, 2) * vel[2];
    strain_rate[3] += dn_dx(i, 1) * vel[0] + dn_dx(i, 0) * vel[1];
    strain_rate[4] += dn_dx(i, 2) * vel[1] + dn_dx(i, 1) * vel[2];
    strain_rate[5] += dn_dx(i, 2) * vel[0] + dn_dx(i, 0) * vel[2];
  }

  for (unsigned i = 0; i < strain_rate.size(); ++i)
    if (std::fabs(strain_rate[i]) < 1.E-15) strain_rate[i] = 0.;
  return strain_rate;
}

// Compute strain of the particle
template <unsigned Tdim>
void mpm::Particle<Tdim>::compute_strain(double dt) noexcept {
  // Assign strain rate
  strain_rate_ = this->compute_strain_rate(dn_dx_, mpm::ParticlePhase::Solid);
  // Update dstrain
  dstrain_ = strain_rate_ * dt;
  // Update strain
  strain_ += dstrain_;

  // Compute at centroid
  // Strain rate for reduced integration
  const Eigen::Matrix<double, 6, 1> strain_rate_centroid =
      this->compute_strain_rate(dn_dx_centroid_, mpm::ParticlePhase::Solid);

  // Assign volumetric strain at centroid
  dvolumetric_strain_ = dt * strain_rate_centroid.head(Tdim).sum();
  volumetric_strain_centroid_ += dvolumetric_strain_;
}

// Compute stress
template <unsigned Tdim>
void mpm::Particle<Tdim>::compute_stress() noexcept {
  // Check if material ptr is valid
  assert(this->material() != nullptr);
  // Calculate stress
  this->stress_ =
      (this->material())
          ->compute_stress(stress_, dstrain_, this,
                           &state_variables_[mpm::ParticlePhase::Solid]);
}

//! Map body force
template <unsigned Tdim>
void mpm::Particle<Tdim>::map_body_force(const VectorDim& pgravity) noexcept {
  // Compute nodal body forces
  for (unsigned i = 0; i < nodes_.size(); ++i)
    nodes_[i]->update_external_force(true, mpm::ParticlePhase::Solid,
                                     (pgravity * mass_ * shapefn_(i)));
}

//! Map internal force
template <>
inline void mpm::Particle<1>::map_internal_force() noexcept {
  // Compute nodal internal forces
  for (unsigned i = 0; i < nodes_.size(); ++i) {
    // Compute force: -pstress * volume
    Eigen::Matrix<double, 1, 1> force;
    force[0] = -1. * dn_dx_(i, 0) * volume_ * stress_[0];

    nodes_[i]->update_internal_force(true, mpm::ParticlePhase::Solid, force);
  }
}

//! Map internal force
template <>
inline void mpm::Particle<2>::map_internal_force() noexcept {
  // Compute nodal internal forces
  for (unsigned i = 0; i < nodes_.size(); ++i) {
    // Compute force: -pstress * volume
    Eigen::Matrix<double, 2, 1> force;
    force[0] = dn_dx_(i, 0) * stress_[0] + dn_dx_(i, 1) * stress_[3];
    force[1] = dn_dx_(i, 1) * stress_[1] + dn_dx_(i, 0) * stress_[3];

    force *= -1. * this->volume_;

    nodes_[i]->update_internal_force(true, mpm::ParticlePhase::Solid, force);
  }
}

//! Map internal force
template <>
inline void mpm::Particle<3>::map_internal_force() noexcept {
  // Compute nodal internal forces
  for (unsigned i = 0; i < nodes_.size(); ++i) {
    // Compute force: -pstress * volume
    Eigen::Matrix<double, 3, 1> force;
    force[0] = dn_dx_(i, 0) * stress_[0] + dn_dx_(i, 1) * stress_[3] +
               dn_dx_(i, 2) * stress_[5];

    force[1] = dn_dx_(i, 1) * stress_[1] + dn_dx_(i, 0) * stress_[3] +
               dn_dx_(i, 2) * stress_[4];

    force[2] = dn_dx_(i, 2) * stress_[2] + dn_dx_(i, 1) * stress_[4] +
               dn_dx_(i, 0) * stress_[5];

    force *= -1. * this->volume_;

    nodes_[i]->update_internal_force(true, mpm::ParticlePhase::Solid, force);
  }
}

// Assign velocity to the particle
template <unsigned Tdim>
bool mpm::Particle<Tdim>::assign_velocity(
    const Eigen::Matrix<double, Tdim, 1>& velocity) {
  // Assign velocity
  velocity_ = velocity;
  return true;
}

// Assign traction to the particle
template <unsigned Tdim>
bool mpm::Particle<Tdim>::assign_traction(unsigned direction, double traction) {
  bool status = false;
  try {
    if (direction >= Tdim ||
        this->volume_ == std::numeric_limits<double>::max()) {
      throw std::runtime_error(
          "Particle traction property: volume / direction is invalid");
    }
    // Assign traction
    traction_(direction) = traction * this->volume_ / this->size_(direction);
    status = true;
    this->set_traction_ = true;
  } catch (std::exception& exception) {
    console_->error("{} #{}: {}\n", __FILE__, __LINE__, exception.what());
    status = false;
  }
  return status;
}

//! Map traction force
template <unsigned Tdim>
void mpm::Particle<Tdim>::map_traction_force() noexcept {
  if (this->set_traction_) {
    // Map particle traction forces to nodes
    for (unsigned i = 0; i < nodes_.size(); ++i)
      nodes_[i]->update_external_force(true, mpm::ParticlePhase::Solid,
                                       (shapefn_[i] * traction_));
  }
}

// Compute updated position of the particle
template <unsigned Tdim>
void mpm::Particle<Tdim>::compute_updated_position(
    double dt, bool velocity_update) noexcept {
  // Check if particle has a valid cell ptr
  assert(cell_ != nullptr);
  // Get interpolated nodal velocity
  Eigen::Matrix<double, Tdim, 1> nodal_velocity =
      Eigen::Matrix<double, Tdim, 1>::Zero();

  for (unsigned i = 0; i < nodes_.size(); ++i)
    nodal_velocity +=
        shapefn_[i] * nodes_[i]->velocity(mpm::ParticlePhase::Solid);

  // Acceleration update
  if (!velocity_update) {
    // Get interpolated nodal acceleration
    Eigen::Matrix<double, Tdim, 1> nodal_acceleration =
        Eigen::Matrix<double, Tdim, 1>::Zero();
    for (unsigned i = 0; i < nodes_.size(); ++i)
      nodal_acceleration +=
          shapefn_[i] * nodes_[i]->acceleration(mpm::ParticlePhase::Solid);

    // Update particle velocity from interpolated nodal acceleration
    this->velocity_ += nodal_acceleration * dt;
  }
  // Update particle velocity using interpolated nodal velocity
  else
    this->velocity_ = nodal_velocity;

  // New position  current position + velocity * dt
  this->coordinates_ += nodal_velocity * dt;
  // Update displacement (displacement is initialized from zero)
  this->displacement_ += nodal_velocity * dt;
}

//! Map particle pressure to nodes
template <unsigned Tdim>
bool mpm::Particle<Tdim>::map_pressure_to_nodes(unsigned phase) noexcept {
  // Mass is initialized
  assert(mass_ != std::numeric_limits<double>::max());

  bool status = false;
  // Check if particle mass is set and state variable pressure is found
  if (mass_ != std::numeric_limits<double>::max() &&
      (state_variables_[phase].find("pressure") !=
       state_variables_[phase].end())) {
    // Map particle pressure to nodes
    for (unsigned i = 0; i < nodes_.size(); ++i)
      nodes_[i]->update_mass_pressure(
          phase, shapefn_[i] * mass_ * state_variables_[phase]["pressure"]);

    status = true;
  }
  return status;
}

// Compute pressure smoothing of the particle based on nodal pressure
template <unsigned Tdim>
bool mpm::Particle<Tdim>::compute_pressure_smoothing(unsigned phase) noexcept {
  // Assert
  assert(cell_ != nullptr);

  bool status = false;
  // Check if particle has a valid cell ptr
  if (cell_ != nullptr && (state_variables_[phase].find("pressure") !=
                           state_variables_[phase].end())) {

    double pressure = 0.;
    // Update particle pressure to interpolated nodal pressure
    for (unsigned i = 0; i < this->nodes_.size(); ++i)
      pressure += shapefn_[i] * nodes_[i]->pressure(phase);

    state_variables_[phase]["pressure"] = pressure;

    // If free_surface particle, overwrite pressure to zero
    if (free_surface_) state_variables_[phase]["pressure"] = 0.0;

    status = true;
  }
  return status;
}

//! Apply particle velocity constraints
template <unsigned Tdim>
void mpm::Particle<Tdim>::apply_particle_velocity_constraints(unsigned dir,
                                                              double velocity) {
  // Set particle velocity constraint
  this->velocity_(dir) = velocity;
}

//! Return particle scalar data
template <unsigned Tdim>
inline double mpm::Particle<Tdim>::scalar_data(
    const std::string& property) const {
  return (this->scalar_properties_.find(property) !=
          this->scalar_properties_.end())
             ? this->scalar_properties_.at(property)()
             : std::numeric_limits<double>::quiet_NaN();
}

//! Return particle vector data
template <unsigned Tdim>
inline Eigen::Matrix<double, Tdim, 1> mpm::Particle<Tdim>::vector_data(
    const std::string& property) const {
  return (this->vector_properties_.find(property) !=
          this->vector_properties_.end())
             ? this->vector_properties_.at(property)()
             : Eigen::Matrix<double, Tdim, 1>::Constant(
                   std::numeric_limits<double>::quiet_NaN());
}

//! Return particle tensor data
template <unsigned Tdim>
inline Eigen::VectorXd mpm::Particle<Tdim>::tensor_data(
    const std::string& property) const {
  return (this->tensor_properties_.find(property) !=
          this->tensor_properties_.end())
             ? this->tensor_properties_.at(property)()
             : Eigen::Matrix<double, 6, 1>::Constant(
                   std::numeric_limits<double>::quiet_NaN());
}

//! Assign material id of this particle to nodes
template <unsigned Tdim>
void mpm::Particle<Tdim>::append_material_id_to_nodes() const {
  for (unsigned i = 0; i < nodes_.size(); ++i)
    nodes_[i]->append_material_id(this->material_id());
}

//! Compute free surface in particle level by density ratio comparison
template <unsigned Tdim>
bool mpm::Particle<Tdim>::compute_free_surface_by_density(
    double density_ratio_tolerance) {
  bool status = false;
  // Check if particle has a valid cell ptr
  if (cell_ != nullptr) {
    // Simple approach of density comparison (Hamad, 2015)
    // Get interpolated nodal density
    double nodal_mass_density = 0;
    for (unsigned i = 0; i < nodes_.size(); ++i)
      nodal_mass_density +=
          shapefn_[i] * nodes_[i]->density(mpm::ParticlePhase::Solid);

    // Compare smoothen density to actual particle mass density
    if ((nodal_mass_density / mass_density_) <= density_ratio_tolerance)
      status = true;
  }
  return status;
};

//! Assign neighbour particles
template <unsigned Tdim>
void mpm::Particle<Tdim>::assign_neighbours(
    const std::vector<mpm::Index>& neighbours) {
  neighbours_ = neighbours;
  neighbours_.erase(std::remove(neighbours_.begin(), neighbours_.end(), id_),
                    neighbours_.end());
}

//! Compute size of serialized particle data
template <unsigned Tdim>
int mpm::Particle<Tdim>::compute_pack_size() const {
  int total_size = 0;
  int partial_size;
#ifdef USE_MPI
  // Type
  MPI_Pack_size(1, MPI_INT, MPI_COMM_WORLD, &partial_size);
  total_size += partial_size;

  // nmaterials and material ids
  MPI_Pack_size(1, MPI_UNSIGNED, MPI_COMM_WORLD, &partial_size);
  total_size += partial_size;
  MPI_Pack_size(1, MPI_UNSIGNED, MPI_COMM_WORLD, &partial_size);
  total_size += partial_size;

  // ID
  MPI_Pack_size(1, MPI_UNSIGNED_LONG_LONG, MPI_COMM_WORLD, &partial_size);
  total_size += partial_size;
  // mass, volume, pressure
  MPI_Pack_size(3 * 1, MPI_DOUBLE, MPI_COMM_WORLD, &partial_size);
  total_size += partial_size;

  // Coordinates, displacement, natural size, velocity
  MPI_Pack_size(4 * Tdim, MPI_DOUBLE, MPI_COMM_WORLD, &partial_size);
  total_size += partial_size;
  // Stress & strain
  MPI_Pack_size(6 * 2, MPI_DOUBLE, MPI_COMM_WORLD, &partial_size);
  total_size += partial_size;

  // epsv
  MPI_Pack_size(1, MPI_DOUBLE, MPI_COMM_WORLD, &partial_size);
  total_size += partial_size;

  // Cell id
  MPI_Pack_size(1, MPI_UNSIGNED_LONG_LONG, MPI_COMM_WORLD, &partial_size);
  total_size += partial_size;

  // Status
  MPI_Pack_size(1, MPI_C_BOOL, MPI_COMM_WORLD, &partial_size);
  total_size += partial_size;

  // nstate variables
  unsigned nstate_vars = state_variables_[mpm::ParticlePhase::Solid].size();
  MPI_Pack_size(1, MPI_UNSIGNED, MPI_COMM_WORLD, &partial_size);
  total_size += partial_size;

  // state variables
  MPI_Pack_size(nstate_vars, MPI_DOUBLE, MPI_COMM_WORLD, &partial_size);
  total_size += partial_size;
#endif
  return total_size;
}

//! Serialize particle data
template <unsigned Tdim>
std::vector<uint8_t> mpm::Particle<Tdim>::serialize() {
  // Compute pack size
  if (pack_size_ == 0) pack_size_ = compute_pack_size();
  // Initialize data buffer
  std::vector<uint8_t> data;
  data.resize(pack_size_);
  uint8_t* data_ptr = &data[0];
  int position = 0;

#ifdef USE_MPI
  // Type
  int type = ParticleType.at(this->type());
  MPI_Pack(&type, 1, MPI_INT, data_ptr, data.size(), &position, MPI_COMM_WORLD);

  // Material id
  unsigned nmaterials = material_id_.size();
  MPI_Pack(&nmaterials, 1, MPI_UNSIGNED, data_ptr, data.size(), &position,
           MPI_COMM_WORLD);
<<<<<<< HEAD
  MPI_Pack(&material_id_[mpm::ParticlePhase::Solid], 1, MPI_UNSIGNED, data_ptr,
           data.size(), &position, MPI_COMM_WORLD);
=======
  MPI_Pack(&material_id_[mpm::ParticlePhase::Solid], 1, MPI_UNSIGNED, data_ptr, data.size(), &position,
           MPI_COMM_WORLD);
>>>>>>> 766ec3f0

  // ID
  MPI_Pack(&id_, 1, MPI_UNSIGNED_LONG_LONG, data_ptr, data.size(), &position,
           MPI_COMM_WORLD);
  // Mass
  MPI_Pack(&mass_, 1, MPI_DOUBLE, data_ptr, data.size(), &position,
           MPI_COMM_WORLD);
  // Volume
  MPI_Pack(&volume_, 1, MPI_DOUBLE, data_ptr, data.size(), &position,
           MPI_COMM_WORLD);
  // Pressure
  double pressure =
      (state_variables_[mpm::ParticlePhase::Solid].find("pressure") !=
       state_variables_[mpm::ParticlePhase::Solid].end())
          ? state_variables_[mpm::ParticlePhase::Solid].at("pressure")
          : 0.;
  MPI_Pack(&pressure, 1, MPI_DOUBLE, data_ptr, data.size(), &position,
           MPI_COMM_WORLD);

  // Coordinates
  MPI_Pack(coordinates_.data(), Tdim, MPI_DOUBLE, data_ptr, data.size(),
           &position, MPI_COMM_WORLD);
  // Displacement
  MPI_Pack(displacement_.data(), Tdim, MPI_DOUBLE, data_ptr, data.size(),
           &position, MPI_COMM_WORLD);
  // Natural size
  MPI_Pack(natural_size_.data(), Tdim, MPI_DOUBLE, data_ptr, data.size(),
           &position, MPI_COMM_WORLD);
  // Velocity
  MPI_Pack(velocity_.data(), Tdim, MPI_DOUBLE, data_ptr, data.size(), &position,
           MPI_COMM_WORLD);
  // Stress
  MPI_Pack(stress_.data(), 6, MPI_DOUBLE, data_ptr, data.size(), &position,
           MPI_COMM_WORLD);
  // Strain
  MPI_Pack(strain_.data(), 6, MPI_DOUBLE, data_ptr, data.size(), &position,
           MPI_COMM_WORLD);

  // epsv
  MPI_Pack(&volumetric_strain_centroid_, 1, MPI_DOUBLE, data_ptr, data.size(),
           &position, MPI_COMM_WORLD);

  // Cell id
  MPI_Pack(&cell_id_, 1, MPI_UNSIGNED_LONG_LONG, data_ptr, data.size(),
           &position, MPI_COMM_WORLD);

  // Status
  MPI_Pack(&status_, 1, MPI_C_BOOL, data_ptr, data.size(), &position,
           MPI_COMM_WORLD);

  // nstate variables
  unsigned nstate_vars = state_variables_[mpm::ParticlePhase::Solid].size();
  MPI_Pack(&nstate_vars, 1, MPI_UNSIGNED, data_ptr, data.size(), &position,
           MPI_COMM_WORLD);

  // state variables
<<<<<<< HEAD
  if (this->material(mpm::ParticlePhase::Solid) != nullptr) {
    std::vector<double> svars;
    auto state_variables =
        (this->material(mpm::ParticlePhase::Solid))->state_variables();
=======
  if (this->material() != nullptr) {
    std::vector<double> svars;
    auto state_variables = (this->material())->state_variables();
>>>>>>> 766ec3f0
    for (const auto& state_var : state_variables)
      svars.emplace_back(
          state_variables_[mpm::ParticlePhase::Solid].at(state_var));

    // Write state vars
    MPI_Pack(&svars[0], nstate_vars, MPI_DOUBLE, data_ptr, data.size(),
             &position, MPI_COMM_WORLD);
  }
#endif
  return data;
}

//! Deserialize particle data
template <unsigned Tdim>
void mpm::Particle<Tdim>::deserialize(
    const std::vector<uint8_t>& data,
    std::vector<std::shared_ptr<mpm::Material<Tdim>>>& materials) {
  uint8_t* data_ptr = const_cast<uint8_t*>(&data[0]);
  int position = 0;

#ifdef USE_MPI
  // Type
  int type;
  MPI_Unpack(data_ptr, data.size(), &position, &type, 1, MPI_INT,
             MPI_COMM_WORLD);
<<<<<<< HEAD
  if (type != ParticleType.at(this->type()))
    throw std::runtime_error("Deserialize particle(): particle type mismatch");

=======
  assert(type != ParticleType.at(this->type()));
>>>>>>> 766ec3f0
  // material id
  int nmaterials = 0;
  MPI_Unpack(data_ptr, data.size(), &position, &nmaterials, 1, MPI_UNSIGNED,
             MPI_COMM_WORLD);
<<<<<<< HEAD
  if (nmaterials != materials.size())
    throw std::runtime_error(
        "Deserialize particle(): nmaterials mismatch with the input materials "
        "size");

=======
>>>>>>> 766ec3f0
  MPI_Unpack(data_ptr, data.size(), &position,
             &material_id_[mpm::ParticlePhase::Solid], 1, MPI_UNSIGNED,
             MPI_COMM_WORLD);

<<<<<<< HEAD
=======
  assert(nmaterials == materials.size());
>>>>>>> 766ec3f0
  // ID
  MPI_Unpack(data_ptr, data.size(), &position, &id_, 1, MPI_UNSIGNED_LONG_LONG,
             MPI_COMM_WORLD);
  // mass
  MPI_Unpack(data_ptr, data.size(), &position, &mass_, 1, MPI_DOUBLE,
             MPI_COMM_WORLD);
  // volume
  MPI_Unpack(data_ptr, data.size(), &position, &volume_, 1, MPI_DOUBLE,
             MPI_COMM_WORLD);
  // pressure
  double pressure;
  MPI_Unpack(data_ptr, data.size(), &position, &pressure, 1, MPI_DOUBLE,
             MPI_COMM_WORLD);

  // Coordinates
  MPI_Unpack(data_ptr, data.size(), &position, coordinates_.data(), Tdim,
             MPI_DOUBLE, MPI_COMM_WORLD);
  // Displacement
  MPI_Unpack(data_ptr, data.size(), &position, displacement_.data(), Tdim,
             MPI_DOUBLE, MPI_COMM_WORLD);
  // Natural size
  MPI_Unpack(data_ptr, data.size(), &position, natural_size_.data(), Tdim,
             MPI_DOUBLE, MPI_COMM_WORLD);
  // Velocity
  MPI_Unpack(data_ptr, data.size(), &position, velocity_.data(), Tdim,
             MPI_DOUBLE, MPI_COMM_WORLD);
  // Stress
  MPI_Unpack(data_ptr, data.size(), &position, stress_.data(), 6, MPI_DOUBLE,
             MPI_COMM_WORLD);
  // Strain
  MPI_Unpack(data_ptr, data.size(), &position, strain_.data(), 6, MPI_DOUBLE,
             MPI_COMM_WORLD);

  // epsv
  MPI_Unpack(data_ptr, data.size(), &position, &volumetric_strain_centroid_, 1,
             MPI_DOUBLE, MPI_COMM_WORLD);
  // cell id
  MPI_Unpack(data_ptr, data.size(), &position, &cell_id_, 1,
             MPI_UNSIGNED_LONG_LONG, MPI_COMM_WORLD);
  // status
  MPI_Unpack(data_ptr, data.size(), &position, &status_, 1, MPI_C_BOOL,
             MPI_COMM_WORLD);

  // Assign materials
<<<<<<< HEAD
  if (material_id_[mpm::ParticlePhase::Solid] ==
      materials.at(mpm::ParticlePhase::Solid)->id()) {
    bool assign_mat =
        this->assign_material(materials.at(mpm::ParticlePhase::Solid));
    if (!assign_mat) throw std::runtime_error("Material assignment failed");
  }
=======
  assert(material_id_[mpm::ParticlePhase::Solid] ==
         materials.at(mpm::ParticlePhase::Solid)->id());
  bool assign_mat =
      this->assign_material(materials.at(mpm::ParticlePhase::Solid));
  if (!assign_mat)
    throw std::runtime_error(
        "deserialize particle(): Material assignment failed");
>>>>>>> 766ec3f0

  // nstate vars
  unsigned nstate_vars;
  MPI_Unpack(data_ptr, data.size(), &position, &nstate_vars, 1, MPI_UNSIGNED,
             MPI_COMM_WORLD);

  if (nstate_vars > 0) {
    std::vector<double> svars;
    svars.reserve(nstate_vars);
    MPI_Unpack(data_ptr, data.size(), &position, &svars, nstate_vars,
               MPI_DOUBLE, MPI_COMM_WORLD);

    // Reinitialize state variables
<<<<<<< HEAD
    auto mat_state_vars = (this->material(mpm::ParticlePhase::Solid))
                              ->initialise_state_variables();
    if (mat_state_vars.size() == nstate_vars) {
      unsigned i = 0;
      auto state_variables =
          (this->material(mpm::ParticlePhase::Solid))->state_variables();
      for (const auto& state_var : state_variables) {
        this->state_variables_[mpm::ParticlePhase::Solid].at(state_var) =
            svars[i];
        ++i;
      }
    } else
      throw std::runtime_error(
          "Deserialize particle(): state_vars size mismatch");
=======
    auto mat_state_vars = (this->material())->initialise_state_variables();
    if (mat_state_vars.size() != nstate_vars)
      throw std::runtime_error(
          "Deserialize particle(): state_vars size mismatch");
    unsigned i = 0;
    auto state_variables = (this->material())->state_variables();
    for (const auto& state_var : state_variables) {
      this->state_variables_[mpm::ParticlePhase::Solid].at(state_var) =
          svars[i];
      ++i;
    }
>>>>>>> 766ec3f0
  }

#endif
}<|MERGE_RESOLUTION|>--- conflicted
+++ resolved
@@ -1018,13 +1018,8 @@
   unsigned nmaterials = material_id_.size();
   MPI_Pack(&nmaterials, 1, MPI_UNSIGNED, data_ptr, data.size(), &position,
            MPI_COMM_WORLD);
-<<<<<<< HEAD
   MPI_Pack(&material_id_[mpm::ParticlePhase::Solid], 1, MPI_UNSIGNED, data_ptr,
            data.size(), &position, MPI_COMM_WORLD);
-=======
-  MPI_Pack(&material_id_[mpm::ParticlePhase::Solid], 1, MPI_UNSIGNED, data_ptr, data.size(), &position,
-           MPI_COMM_WORLD);
->>>>>>> 766ec3f0
 
   // ID
   MPI_Pack(&id_, 1, MPI_UNSIGNED_LONG_LONG, data_ptr, data.size(), &position,
@@ -1081,16 +1076,10 @@
            MPI_COMM_WORLD);
 
   // state variables
-<<<<<<< HEAD
   if (this->material(mpm::ParticlePhase::Solid) != nullptr) {
     std::vector<double> svars;
     auto state_variables =
         (this->material(mpm::ParticlePhase::Solid))->state_variables();
-=======
-  if (this->material() != nullptr) {
-    std::vector<double> svars;
-    auto state_variables = (this->material())->state_variables();
->>>>>>> 766ec3f0
     for (const auto& state_var : state_variables)
       svars.emplace_back(
           state_variables_[mpm::ParticlePhase::Solid].at(state_var));
@@ -1116,33 +1105,16 @@
   int type;
   MPI_Unpack(data_ptr, data.size(), &position, &type, 1, MPI_INT,
              MPI_COMM_WORLD);
-<<<<<<< HEAD
-  if (type != ParticleType.at(this->type()))
-    throw std::runtime_error("Deserialize particle(): particle type mismatch");
-
-=======
-  assert(type != ParticleType.at(this->type()));
->>>>>>> 766ec3f0
+  assert(type == ParticleType.at(this->type()));
   // material id
   int nmaterials = 0;
   MPI_Unpack(data_ptr, data.size(), &position, &nmaterials, 1, MPI_UNSIGNED,
              MPI_COMM_WORLD);
-<<<<<<< HEAD
-  if (nmaterials != materials.size())
-    throw std::runtime_error(
-        "Deserialize particle(): nmaterials mismatch with the input materials "
-        "size");
-
-=======
->>>>>>> 766ec3f0
   MPI_Unpack(data_ptr, data.size(), &position,
              &material_id_[mpm::ParticlePhase::Solid], 1, MPI_UNSIGNED,
              MPI_COMM_WORLD);
 
-<<<<<<< HEAD
-=======
   assert(nmaterials == materials.size());
->>>>>>> 766ec3f0
   // ID
   MPI_Unpack(data_ptr, data.size(), &position, &id_, 1, MPI_UNSIGNED_LONG_LONG,
              MPI_COMM_WORLD);
@@ -1187,14 +1159,6 @@
              MPI_COMM_WORLD);
 
   // Assign materials
-<<<<<<< HEAD
-  if (material_id_[mpm::ParticlePhase::Solid] ==
-      materials.at(mpm::ParticlePhase::Solid)->id()) {
-    bool assign_mat =
-        this->assign_material(materials.at(mpm::ParticlePhase::Solid));
-    if (!assign_mat) throw std::runtime_error("Material assignment failed");
-  }
-=======
   assert(material_id_[mpm::ParticlePhase::Solid] ==
          materials.at(mpm::ParticlePhase::Solid)->id());
   bool assign_mat =
@@ -1202,7 +1166,6 @@
   if (!assign_mat)
     throw std::runtime_error(
         "deserialize particle(): Material assignment failed");
->>>>>>> 766ec3f0
 
   // nstate vars
   unsigned nstate_vars;
@@ -1216,22 +1179,6 @@
                MPI_DOUBLE, MPI_COMM_WORLD);
 
     // Reinitialize state variables
-<<<<<<< HEAD
-    auto mat_state_vars = (this->material(mpm::ParticlePhase::Solid))
-                              ->initialise_state_variables();
-    if (mat_state_vars.size() == nstate_vars) {
-      unsigned i = 0;
-      auto state_variables =
-          (this->material(mpm::ParticlePhase::Solid))->state_variables();
-      for (const auto& state_var : state_variables) {
-        this->state_variables_[mpm::ParticlePhase::Solid].at(state_var) =
-            svars[i];
-        ++i;
-      }
-    } else
-      throw std::runtime_error(
-          "Deserialize particle(): state_vars size mismatch");
-=======
     auto mat_state_vars = (this->material())->initialise_state_variables();
     if (mat_state_vars.size() != nstate_vars)
       throw std::runtime_error(
@@ -1243,7 +1190,6 @@
           svars[i];
       ++i;
     }
->>>>>>> 766ec3f0
   }
 
 #endif
