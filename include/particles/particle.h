--- conflicted
+++ resolved
@@ -316,23 +316,14 @@
   using ParticleBase<Tdim>::state_variables_;
   //! Neighbour particles
   using ParticleBase<Tdim>::neighbours_;
-<<<<<<< HEAD
+  //! Scalar properties
+  using ParticleBase<Tdim>::boolean_properties_;
   //! Scalar properties
   using ParticleBase<Tdim>::scalar_properties_;
   //! Vector properties
   using ParticleBase<Tdim>::vector_properties_;
   //! Shape functions
   using ParticleBase<Tdim>::shapefn_;
-=======
-  //! Shape functions
-  using ParticleBase<Tdim>::shapefn_;
-  //! Volumetric mass density (mass / volume)
-  double mass_density_{0.};
-  //! Mass
-  double mass_{0.};
-  //! Volume
-  double volume_{0.};
->>>>>>> 3e1f9ff6
   //! Size of particle
   Eigen::Matrix<double, 1, Tdim> size_;
   //! Size of particle in natural coordinates
