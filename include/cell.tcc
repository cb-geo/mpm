--- conflicted
+++ resolved
@@ -138,7 +138,7 @@
                    particles_.end());
 }
 
-//! Compute volume of a cell
+//! Compute volume of a 2D cell
 //! \retval volume Cell volume / area
 //! \tparam Tdim Dimension
 template <>
@@ -189,7 +189,7 @@
   }
 }
 
-//! Compute volume of a cell
+//! Compute volume of a 3D cell
 //! \retval volume Cell volume / area
 //! \tparam Tdim Dimension
 template <>
@@ -205,7 +205,7 @@
       //        / |          / |
       //     a *_ |_ _ _ _ _* b|
       //       |  |         |  |
-      //       |  |         |  |2
+      //       |  |         |  |
       //       |  *_ _ _ _ _|_ *
       //       | / h        | / g
       //       |/           |/
@@ -243,6 +243,7 @@
               << "Compute volume of a cell: " << except.what() << '\n';
   }
 }
+
 //! Check if a point is in a 2D cell
 //! \param[in] point Coordinates of a point
 //! \tparam Tdim Dimension
@@ -300,8 +301,8 @@
 //! Check if a point is in a 3D cell
 //! \param[in] point Coordinates of a point
 //! \tparam Tdim Dimension
-template <unsigned Tdim>
-inline bool mpm::Cell<Tdim>::point_in_cell(
+template <>
+inline bool mpm::Cell<3>::point_in_cell(
     const Eigen::Matrix<double, 3, 1>& point) {
 
   // Tolerance for volume / area comparison
@@ -347,64 +348,6 @@
   return status;
 }
 
-<<<<<<< HEAD
-//! Assign mass to nodes
-//! \param[in] xi local coordinates of particle
-//! \param[in] pmass mass of particle
-//! \tparam Tdim Dimension
-template <unsigned Tdim>
-void mpm::Cell<Tdim>::assign_mass_to_nodes(const VectorDim& xi,
-                                           const Eigen::VectorXd& pmass) {
-  Eigen::VectorXd shapefns = shapefn_->shapefn(xi);
-  for (unsigned i = 0; i < this->nfunctions(); ++i)
-    nodes_[i]->update_mass(shapefns(i) * pmass);
-}
-
-//! Assign momentum to nodes
-//! \param[in] xi local coordinates of particle
-//! \param[in] pmass mass of particle
-//! \param[in] pvelocity velocity of particle
-//! \tparam Tdim Dimension
-template <unsigned Tdim>
-void mpm::Cell<Tdim>::assign_momentum_to_nodes(
-    const VectorDim& xi, const Eigen::VectorXd& pmass,
-    const Eigen::MatrixXd& pvelocity) {
-  Eigen::VectorXd shapefns = shapefn_->shapefn(xi);
-  Eigen::MatrixXd mass;
-  if (pmass.size() == pvelocity.cols()) mass = pmass.asDiagonal();
-  for (unsigned i = 0; i < this->nfunctions(); ++i) {
-    nodes_[i]->update_momentum(shapefns(i) * mass * pvelocity);
-  }
-}
-
-//! Assign body force to nodes
-//! \param[in] xi Local coordinates of particle
-//! \param[in] pmass Mass of particle
-//! \param[in] pgravity Gravity of particle
-//! \tparam Tdim Dimension
-template <unsigned Tdim>
-void mpm::Cell<Tdim>::assign_body_force_to_nodes(const VectorDim& xi,
-                                                 const Eigen::VectorXd& pmass,
-                                                 const VectorDim& pgravity) {
-  Eigen::VectorXd shapefns = shapefn_->shapefn(xi);
-  for (unsigned i = 0; i < this->nfunctions(); ++i)
-    nodes_[i]->update_body_force(shapefns(i) * pgravity * pmass);
-}
-
-//! Return velocity at a poing by interpolating from nodes
-//! \param[in] xi Local coordinates of point
-//! \retval velocity Interpolated velocity
-//! \tparam Tdim Dimension
-template <unsigned Tdim>
-Eigen::VectorXd mpm::Cell<Tdim>::interpolate_velocity(const VectorDim& xi,
-                                                      unsigned nphase) {
-  Eigen::Matrix<double, Tdim, 1> velocity =
-      Eigen::Matrix<double, Tdim, 1>::Zero();
-  Eigen::VectorXd shapefns = shapefn_->shapefn(xi);
-  for (unsigned i = 0; i < this->nfunctions(); ++i)
-    velocity += shapefns(i) * nodes_[i]->velocity(nphase);
-  return velocity;
-=======
 //! Return the local coordinates of a point in a 2D cell
 //! \param[in] point Coordinates of a point
 //! \retval xi Local coordinates of a point
@@ -517,5 +460,62 @@
               << "Compute local coordinate of a point in a cell: "
               << except.what() << '\n';
   }
->>>>>>> 4c6d9048
+}
+
+//! Assign mass to nodes
+//! \param[in] xi local coordinates of particle
+//! \param[in] pmass mass of particle
+//! \tparam Tdim Dimension
+template <unsigned Tdim>
+void mpm::Cell<Tdim>::assign_mass_to_nodes(const VectorDim& xi,
+                                           const Eigen::VectorXd& pmass) {
+  Eigen::VectorXd shapefns = shapefn_->shapefn(xi);
+  for (unsigned i = 0; i < this->nfunctions(); ++i)
+    nodes_[i]->update_mass(shapefns(i) * pmass);
+}
+
+//! Assign momentum to nodes
+//! \param[in] xi local coordinates of particle
+//! \param[in] pmass mass of particle
+//! \param[in] pvelocity velocity of particle
+//! \tparam Tdim Dimension
+template <unsigned Tdim>
+void mpm::Cell<Tdim>::assign_momentum_to_nodes(
+    const VectorDim& xi, const Eigen::VectorXd& pmass,
+    const Eigen::MatrixXd& pvelocity) {
+  Eigen::VectorXd shapefns = shapefn_->shapefn(xi);
+  Eigen::MatrixXd mass;
+  if (pmass.size() == pvelocity.cols()) mass = pmass.asDiagonal();
+  for (unsigned i = 0; i < this->nfunctions(); ++i) {
+    nodes_[i]->update_momentum(shapefns(i) * mass * pvelocity);
+  }
+}
+
+//! Assign body force to nodes
+//! \param[in] xi Local coordinates of particle
+//! \param[in] pmass Mass of particle
+//! \param[in] pgravity Gravity of particle
+//! \tparam Tdim Dimension
+template <unsigned Tdim>
+void mpm::Cell<Tdim>::assign_body_force_to_nodes(const VectorDim& xi,
+                                                 const Eigen::VectorXd& pmass,
+                                                 const VectorDim& pgravity) {
+  Eigen::VectorXd shapefns = shapefn_->shapefn(xi);
+  for (unsigned i = 0; i < this->nfunctions(); ++i)
+    nodes_[i]->update_body_force(shapefns(i) * pgravity * pmass);
+}
+
+//! Return velocity at a point by interpolating from nodes
+//! \param[in] xi Local coordinates of point
+//! \retval velocity Interpolated velocity
+//! \tparam Tdim Dimension
+template <unsigned Tdim>
+Eigen::VectorXd mpm::Cell<Tdim>::interpolate_velocity(const VectorDim& xi,
+                                                      unsigned nphase) {
+  Eigen::Matrix<double, Tdim, 1> velocity =
+      Eigen::Matrix<double, Tdim, 1>::Zero();
+  Eigen::VectorXd shapefns = shapefn_->shapefn(xi);
+  for (unsigned i = 0; i < this->nfunctions(); ++i)
+    velocity += shapefns(i) * nodes_[i]->velocity(nphase);
+  return velocity;
 }