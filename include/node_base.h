--- conflicted
+++ resolved
@@ -214,7 +214,6 @@
   virtual void assign_rotation_matrix(
       const Eigen::Matrix<double, Tdim, Tdim>& rotation_matrix) = 0;
 
-<<<<<<< HEAD
   //! Add material id from material points to list of materials in materials_
   //! \param[in] id Material id to be stored at the node
   virtual void append_material_id(unsigned id) = 0;
@@ -238,13 +237,13 @@
 
   //! Set ghost id
   virtual void ghost_id(Index gid) = 0;
-=======
+
+  // TODO
   //! Assign pressure constraint
   //! \param[in] phase Index corresponding to the phase
   //! \param[in] pressure Applied pressure constraint
   virtual bool assign_pressure_constraint(const unsigned phase,
                                           double pressure) = 0;
->>>>>>> 894a89eb
 
 };  // NodeBase class
 }  // namespace mpm
