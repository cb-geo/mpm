--- conflicted
+++ resolved
@@ -532,7 +532,6 @@
   return status.second;
 }
 
-<<<<<<< HEAD
 //! Compute mass density (Z. Wiezckowski, 2004)
 //! density = mass / lumped volume
 template <unsigned Tdim, unsigned Tdof, unsigned Tnphases>
@@ -646,7 +645,7 @@
     status = false;
   }
   return status;
-=======
+}
 //! Update nodal property at the nodes from particle
 template <unsigned Tdim, unsigned Tdof, unsigned Tnphases>
 void mpm::Node<Tdim, Tdof, Tnphases>::update_property(
@@ -657,5 +656,4 @@
   std::lock_guard<std::mutex> guard(node_mutex_);
   property_handle_->update_property(property, prop_id_, mat_id, property_value,
                                     nprops);
->>>>>>> c7a6e1e4
 }