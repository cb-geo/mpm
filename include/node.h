--- conflicted
+++ resolved
@@ -168,8 +168,6 @@
   //! \param[in] phase Index corresponding to the phase
   VectorDim acceleration(unsigned phase) const override {
     return acceleration_.col(phase);
-<<<<<<< HEAD
-=======
   }
 
   //! Compute acceleration and velocity
@@ -204,22 +202,7 @@
       const Eigen::Matrix<double, Tdim, Tdim>& rotation_matrix) override {
     rotation_matrix_ = rotation_matrix;
     generic_boundary_constraints_ = true;
->>>>>>> 5959c8fc
-  }
-
-  //! Compute acceleration and velocity
-  //! \param[in] phase Index corresponding to the phase
-  //! \param[in] dt Timestep in analysis
-  bool compute_acceleration_velocity(unsigned phase, double dt) override;
-
-  //! Assign velocity constraint
-  //! Directions can take values between 0 and Dim * Nphases
-  //! \param[in] dir Direction of velocity constraint
-  //! \param[in] velocity Applied velocity constraint
-  bool assign_velocity_constraint(unsigned dir, double velocity) override;
-
-  //! Apply velocity constraints
-  void apply_velocity_constraints() override;
+  }
 
  private:
   //! Mutex
@@ -250,8 +233,6 @@
   Eigen::Matrix<double, Tdim, Tnphases> acceleration_;
   //! Velocity constraints
   std::map<unsigned, double> velocity_constraints_;
-<<<<<<< HEAD
-=======
   //! Rotation matrix for general velocity constraints
   Eigen::Matrix<double, Tdim, Tdim> rotation_matrix_;
   //! A general velocity (non-Cartesian/inclined) constraint is specified at the
@@ -260,7 +241,6 @@
   //! Frictional constraints
   bool friction_{false};
   std::tuple<unsigned, int, double> friction_constraint_;
->>>>>>> 5959c8fc
   //! Logger
   std::unique_ptr<spdlog::logger> console_;
 };  // Node class
