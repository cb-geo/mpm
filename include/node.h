#ifndef MPM_NODE_H_
#define MPM_NODE_H_

#include "logger.h"
#include "nodal_properties.h"
#include "node_base.h"

namespace mpm {

// Node base class
//! \brief Base class that stores the information about nodes
//! \details Node class: id_ and coordinates.
//! \tparam Tdim Dimension
//! \tparam Tdof Degrees of Freedom
//! \tparam Tnphases Number of phases
template <unsigned Tdim, unsigned Tdof, unsigned Tnphases>
class Node : public NodeBase<Tdim> {
 public:
  //! Define a vector of size dimension
  using VectorDim = Eigen::Matrix<double, Tdim, 1>;

  //! Constructor with id, coordinates and dof
  //! \param[in] id Node id
  //! \param[in] coord coordinates of the node
  Node(Index id, const VectorDim& coord);

  //! Virtual destructor
  ~Node() override{};

  //! Delete copy constructor
  Node(const Node<Tdim, Tdof, Tnphases>&) = delete;

  //! Delete assignement operator
  Node& operator=(const Node<Tdim, Tdof, Tnphases>&) = delete;

  //! Initialise nodal properties
  void initialise() noexcept override;

  //! Return id of the nodebase
  Index id() const override { return id_; }

  //! Initialise shared pointer to nodal properties pool
  //! \param[in] prop_id Property id in the nodal property pool
  //! \param[in] nodal_properties Shared pointer to nodal properties pool
  void initialise_property_handle(
      unsigned prop_id,
      std::shared_ptr<mpm::NodalProperties> property_handle) noexcept override;

  //! Assign coordinates
  //! \param[in] coord Assign coord as coordinates of the nodebase
  void assign_coordinates(const VectorDim& coord) override {
    coordinates_ = coord;
  }

  //! Return coordinates
  //! \retval coordinates_ return coordinates of the nodebase
  VectorDim coordinates() const override { return coordinates_; }

  //! Return degrees of freedom
  unsigned dof() const override { return dof_; }

  //! Assign status
  void assign_status(bool status) override { status_ = status; }

  //! Return status
  bool status() const override { return status_; }

  //! Update mass at the nodes from particle
  //! \param[in] update A boolean to update (true) or assign (false)
  //! \param[in] phase Index corresponding to the phase
  //! \param[in] mass Mass from the particles in a cell
  void update_mass(bool update, unsigned phase, double mass) noexcept override;

  //! Return mass at a given node for a given phase
  //! \param[in] phase Index corresponding to the phase
  double mass(unsigned phase) const override { return mass_(phase); }

  //! Update volume at the nodes from particle
  //! \param[in] update A boolean to update (true) or assign (false)
  //! \param[in] phase Index corresponding to the phase
  //! \param[in] volume Volume from the particles in a cell
  void update_volume(bool update, unsigned phase,
                     double volume) noexcept override;

  //! Return volume at a given node for a given phase
  //! \param[in] phase Index corresponding to the phase
  double volume(unsigned phase) const override { return volume_(phase); }

  //! Assign concentrated force to the node
  //! \param[in] phase Index corresponding to the phase
  //! \param[in] direction Index corresponding to the direction of traction
  //! \param[in] force Nodal concentrated force in specified direction
  //! \param[in] function math function
  //! \retval status Assignment status
  bool assign_concentrated_force(
      unsigned phase, unsigned direction, double force,
      const std::shared_ptr<FunctionBase>& function) override;

  //! Apply concentrated force to external force
  //! \param[in] phase Index corresponding to the phase
  //! \param[in] current time
  void apply_concentrated_force(unsigned phase, double current_time) override;

  //! Update external force (body force / traction force)
  //! \param[in] update A boolean to update (true) or assign (false)
  //! \param[in] phase Index corresponding to the phase
  //! \param[in] force External force from the particles in a cell
  void update_external_force(bool update, unsigned phase,
                             const VectorDim& force) noexcept override;

  //! Return external force at a given node for a given phase
  //! \param[in] phase Index corresponding to the phase
  VectorDim external_force(unsigned phase) const override {
    return external_force_.col(phase);
  }

  //! Update internal force (body force / traction force)
  //! \param[in] update A boolean to update (true) or assign (false)
  //! \param[in] phase Index corresponding to the phase
  //! \param[in] force Internal force from the particles in a cell
  void update_internal_force(bool update, unsigned phase,
                             const VectorDim& force) noexcept override;

  //! Return internal force at a given node for a given phase
  //! \param[in] phase Index corresponding to the phase
  VectorDim internal_force(unsigned phase) const override {
    return internal_force_.col(phase);
  }

  //! Update pressure at the nodes from particle
  //! \param[in] phase Index corresponding to the phase
  //! \param[in] mass_pressure Product of mass x pressure of a particle
  void update_mass_pressure(unsigned phase,
                            double mass_pressure) noexcept override;

  //! Assign pressure at the nodes from particle
  //! \param[in] update A boolean to update (true) or assign (false)
  //! \param[in] phase Index corresponding to the phase
  //! \param[in] mass_pressure Product of mass x pressure of a particle
  void assign_pressure(unsigned phase, double mass_pressure) override;

  //! Return pressure at a given node for a given phase
  //! \param[in] phase Index corresponding to the phase
  double pressure(unsigned phase) const override { return pressure_(phase); }

  //! Update momentum at the nodes
  //! \param[in] update A boolean to update (true) or assign (false)
  //! \param[in] phase Index corresponding to the phase
  //! \param[in] momentum Momentum from the particles in a cell
  void update_momentum(bool update, unsigned phase,
                       const VectorDim& momentum) noexcept override;

  //! Return momentum at a given node for a given phase
  //! \param[in] phase Index corresponding to the phase
  VectorDim momentum(unsigned phase) const override {
    return momentum_.col(phase);
  }

  //! Compute velocity from the momentum
  void compute_velocity() override;

  //! Return velocity at a given node for a given phase
  //! \param[in] phase Index corresponding to the phase
  VectorDim velocity(unsigned phase) const override {
    return velocity_.col(phase);
  }

  //! Update nodal acceleration
  //! \param[in] update A boolean to update (true) or assign (false)
  //! \param[in] phase Index corresponding to the phase
  //! \param[in] acceleration Acceleration from the particles in a cell
  void update_acceleration(bool update, unsigned phase,
                           const VectorDim& acceleration) noexcept override;

  //! Return acceleration at a given node for a given phase
  //! \param[in] phase Index corresponding to the phase
  VectorDim acceleration(unsigned phase) const override {
    return acceleration_.col(phase);
  }

  //! Compute acceleration and velocity
  //! \param[in] phase Index corresponding to the phase
  //! \param[in] dt Timestep in analysis
  bool compute_acceleration_velocity(unsigned phase,
                                     double dt) noexcept override;

  //! Compute acceleration and velocity with cundall damping factor
  //! \param[in] phase Index corresponding to the phase
  //! \param[in] dt Timestep in analysis
  //! \param[in] damping_factor Damping factor
  bool compute_acceleration_velocity_cundall(
      unsigned phase, double dt, double damping_factor) noexcept override;

  //! Assign velocity constraint
  //! Directions can take values between 0 and Dim * Nphases
  //! \param[in] dir Direction of velocity constraint
  //! \param[in] velocity Applied velocity constraint
  bool assign_velocity_constraint(unsigned dir, double velocity) override;

  //! Apply velocity constraints
  void apply_velocity_constraints() override;

  //! Assign friction constraint
  //! Directions can take values between 0 and Dim * Nphases
  //! \param[in] dir Direction of friction constraint
  //! \param[in] sign Sign of normal wrt coordinate system for friction
  //! \param[in] friction Applied friction constraint
  bool assign_friction_constraint(unsigned dir, int sign,
                                  double friction) override;

  //! Apply friction constraints
  //! \param[in] dt Time-step
  void apply_friction_constraints(double dt) override;

  //! Assign rotation matrix
  //! \param[in] rotation_matrix Rotation matrix of the node
  void assign_rotation_matrix(
      const Eigen::Matrix<double, Tdim, Tdim>& rotation_matrix) override {
    rotation_matrix_ = rotation_matrix;
    generic_boundary_constraints_ = true;
  }

  //! Add material id from material points to list of materials in materials_
  //! \param[in] id Material id to be stored at the node
  void append_material_id(unsigned id) override;

  //! Return material ids in node
  std::set<unsigned> material_ids() const override { return material_ids_; }

  //! Assign MPI rank to node
  //! \param[in] rank MPI Rank of the node
  bool mpi_rank(unsigned rank) override;

  //! Assign MPI rank to node
  //! \param[in] rank MPI Rank of the node
  std::set<unsigned> mpi_ranks() const override { return mpi_ranks_; }

  //! Clear MPI rank
  void clear_mpi_ranks() override { mpi_ranks_.clear(); }

  //! Return ghost id
  Index ghost_id() const override { return ghost_id_; }

  //! Set ghost id
  void ghost_id(Index gid) override { ghost_id_ = gid; }

<<<<<<< HEAD
  //! Return real density at a given node for a given phase
  //! \param[in] phase Index corresponding to the phase
  double density(unsigned phase) override { return density_(phase); }

  //! Compute nodal density
  void compute_density() override;

  //! Compute nodal correction force term
  bool compute_nodal_correction_force(
      const VectorDim& correction_force) override;

  //! Assign free surface
  void assign_free_surface(bool free_surface) override {
    free_surface_ = free_surface;
  }

  //! Return free surface bool
  bool free_surface() override { return free_surface_; }

  //! Assign signed distance
  void assign_signed_distance(double signed_distance) override {
    signed_distance_ = signed_distance;
  }

  //! Return signed distance
  double signed_distance() override { return signed_distance_; }

  //! Assign active id
  void assign_active_id(Index id) override { active_id_ = id; }

  //! Return active id
  mpm::Index active_id() override { return active_id_; }

  //! Return nodal pressure constraint
  //! \param[in] phase Index corresponding to the phase
  //! \param[in] current_time current time of the analysis
  //! \retval pressure constraint at proper time for given phase
  double pressure_constraint(const unsigned phase,
                             const double current_time) override {
    if (pressure_constraints_.find(phase) != pressure_constraints_.end()) {
      const double scalar =
          (pressure_function_.find(phase) != pressure_function_.end())
              ? pressure_function_[phase]->value(current_time)
              : 1.0;

      return scalar * pressure_constraints_[phase];
    } else
      return std::numeric_limits<double>::max();
  }

  //! Assign pressure constraint
  //! \param[in] phase Index corresponding to the phase
  //! \param[in] pressure Applied pressure constraint
  //! \param[in] function math function
  bool assign_pressure_constraint(
      const unsigned phase, const double pressure,
      const std::shared_ptr<FunctionBase>& function) override;

  //! Update pressure increment at the node
  void update_pressure_increment(const Eigen::VectorXd& pressure_increment,
                                 unsigned phase,
                                 double current_time = 0.) override;

  //! Return nodal pressure increment
  double pressure_increment() const override { return pressure_increment_; }

  //! Compute navier-stokes semi-implicit acceleration and velocity
  //! \param[in] phase Index corresponding to the phase
  //! \param[in] dt Timestep in analysis
  //! \retval status Computation status
  bool compute_acceleration_velocity_navierstokes_semi_implicit(
      unsigned phase, double dt) override;
=======
  //! Update nodal property at the nodes from particle
  //! \param[in] update A boolean to update (true) or assign (false)
  //! \param[in] property Property name
  //! \param[in] property_value Property quantity from the particles in the cell
  //! \param[in] mat_id Id of the material within the property data
  //! \param[in] nprops Dimension of property (1 if scalar, Tdim if vector)
  void update_property(bool update, const std::string& property,
                       const Eigen::MatrixXd& property_value, unsigned mat_id,
                       unsigned nprops) noexcept override;
>>>>>>> c7a6e1e4

 private:
  //! Mutex
  std::mutex node_mutex_;
  //! nodebase id
  Index id_{std::numeric_limits<Index>::max()};
  //! nodal property id
  unsigned prop_id_{std::numeric_limits<unsigned>::max()};
  //! shared ghost id
  Index ghost_id_{std::numeric_limits<Index>::max()};
  //! nodal coordinates
  VectorDim coordinates_;
  //! Degrees of freedom
  unsigned dof_{std::numeric_limits<unsigned>::max()};
  //! Status
  bool status_{false};
  //! Mass
  Eigen::Matrix<double, 1, Tnphases> mass_;
  //! Volume
  Eigen::Matrix<double, 1, Tnphases> volume_;
  //! External force
  Eigen::Matrix<double, Tdim, Tnphases> external_force_;
  //! Internal force
  Eigen::Matrix<double, Tdim, Tnphases> internal_force_;
  //! Pressure
  Eigen::Matrix<double, 1, Tnphases> pressure_;
  //! Velocity
  Eigen::Matrix<double, Tdim, Tnphases> velocity_;
  //! Momentum
  Eigen::Matrix<double, Tdim, Tnphases> momentum_;
  //! Acceleration
  Eigen::Matrix<double, Tdim, Tnphases> acceleration_;
  //! Velocity constraints
  std::map<unsigned, double> velocity_constraints_;
  //! Pressure constraint
  std::map<unsigned, double> pressure_constraints_;
  //! Rotation matrix for general velocity constraints
  Eigen::Matrix<double, Tdim, Tdim> rotation_matrix_;
  //! Material ids whose information was passed to this node
  std::set<unsigned> material_ids_;
  //! A general velocity (non-Cartesian/inclined) constraint is specified at the
  //! node
  bool generic_boundary_constraints_{false};
  //! Frictional constraints
  bool friction_{false};
  std::tuple<unsigned, int, double> friction_constraint_;
  //! Concentrated force
  Eigen::Matrix<double, Tdim, Tnphases> concentrated_force_;
  //! Mathematical function for force
  std::shared_ptr<FunctionBase> force_function_{nullptr};
<<<<<<< HEAD
  //! Mathematical function for pressure
  std::map<unsigned, std::shared_ptr<FunctionBase>> pressure_function_;
=======
  //! Nodal property pool
  std::shared_ptr<mpm::NodalProperties> property_handle_{nullptr};
>>>>>>> c7a6e1e4
  //! Logger
  std::unique_ptr<spdlog::logger> console_;
  //! MPI ranks
  std::set<unsigned> mpi_ranks_;
  //! Global index for active node
  Index active_id_{std::numeric_limits<Index>::max()};
  //! Interpolated density
  Eigen::Matrix<double, 1, Tnphases> density_;
  //! p^(t+1) - beta * p^(t)
  double pressure_increment_;
  //! Correction force
  Eigen::Matrix<double, Tdim, Tnphases> correction_force_;
  //! Free surface
  bool free_surface_{false};
  //! Signed distance
  double signed_distance_;
};  // Node class
}  // namespace mpm

#include "node.tcc"

#endif  // MPM_NODE_H_<|MERGE_RESOLUTION|>--- conflicted
+++ resolved
@@ -244,7 +244,6 @@
   //! Set ghost id
   void ghost_id(Index gid) override { ghost_id_ = gid; }
 
-<<<<<<< HEAD
   //! Return real density at a given node for a given phase
   //! \param[in] phase Index corresponding to the phase
   double density(unsigned phase) override { return density_(phase); }
@@ -317,7 +316,6 @@
   //! \retval status Computation status
   bool compute_acceleration_velocity_navierstokes_semi_implicit(
       unsigned phase, double dt) override;
-=======
   //! Update nodal property at the nodes from particle
   //! \param[in] update A boolean to update (true) or assign (false)
   //! \param[in] property Property name
@@ -327,7 +325,6 @@
   void update_property(bool update, const std::string& property,
                        const Eigen::MatrixXd& property_value, unsigned mat_id,
                        unsigned nprops) noexcept override;
->>>>>>> c7a6e1e4
 
  private:
   //! Mutex
@@ -378,13 +375,10 @@
   Eigen::Matrix<double, Tdim, Tnphases> concentrated_force_;
   //! Mathematical function for force
   std::shared_ptr<FunctionBase> force_function_{nullptr};
-<<<<<<< HEAD
   //! Mathematical function for pressure
   std::map<unsigned, std::shared_ptr<FunctionBase>> pressure_function_;
-=======
   //! Nodal property pool
   std::shared_ptr<mpm::NodalProperties> property_handle_{nullptr};
->>>>>>> c7a6e1e4
   //! Logger
   std::unique_ptr<spdlog::logger> console_;
   //! MPI ranks
