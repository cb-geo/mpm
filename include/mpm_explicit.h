#ifndef MPM_MPM_EXPLICIT_H_
#define MPM_MPM_EXPLICIT_H_

<<<<<<< HEAD
#include <numeric>

#include <boost/lexical_cast.hpp>
#include <boost/uuid/uuid.hpp>
#include <boost/uuid/uuid_generators.hpp>
#include <boost/uuid/uuid_io.hpp>

// MPI
#ifdef USE_MPI
#include "mpi.h"
#endif
#include "tbb/task_group.h"

#include "container.h"
#include "mpi_wrapper.h"
#include "mpm.h"
#include "particle.h"
=======
#include "mpm_base.h"
>>>>>>> 5959c8fc

namespace mpm {

//! MPMExplicit class
//! \brief A class that implements the fully explicit one phase mpm
//! \details A single-phase explicit MPM
//! \tparam Tdim Dimension
template <unsigned Tdim>
<<<<<<< HEAD
class MPMExplicit : public MPM {
 public:
  //! Default constructor
  MPMExplicit(std::unique_ptr<IO>&& io);

  //! Initialise mesh
  bool initialise_mesh() override;

  //! Initialise particles
  bool initialise_particles() override;

  //! Initialise materials
  bool initialise_materials() override;

  //! Apply nodal tractions
  bool apply_nodal_tractions() override;

  //! Solve
  bool solve() override = 0;

  //! Checkpoint resume
  bool checkpoint_resume() override;

#ifdef USE_VTK
  //! Write VTK files
  void write_vtk(mpm::Index step, mpm::Index max_steps) override;
#endif

  //! Write HDF5 files
  void write_hdf5(mpm::Index step, mpm::Index max_steps) override;

 protected:
  // Generate a unique id for the analysis
  using mpm::MPM::uuid_;
  //! Time step size
  using mpm::MPM::dt_;
  //! Current step
  using mpm::MPM::step_;
  //! Number of steps
  using mpm::MPM::nsteps_;
  //! Output steps
  using mpm::MPM::output_steps_;
  //! A unique ptr to IO object
  using mpm::MPM::io_;
  //! JSON analysis object
  using mpm::MPM::analysis_;
  //! JSON post-process object
  using mpm::MPM::post_process_;
  //! Logger
  using mpm::MPM::console_;

  //! velocity update
  bool velocity_update_{false};
  //! Gravity
  Eigen::Matrix<double, Tdim, 1> gravity_;
  //! Mesh object
  std::unique_ptr<mpm::Mesh<Tdim>> mesh_;
  //! Materials
  std::map<unsigned, std::shared_ptr<mpm::Material<Tdim>>> materials_;
  //! VTK attributes
  std::vector<std::string> vtk_attributes_;
  //! Bool nodal tractions
  bool nodal_tractions_{true};
=======
class MPMExplicit : public MPMBase<Tdim> {
 public:
  //! Default constructor
  MPMExplicit(std::unique_ptr<IO>&& io);

  //! Solve
  bool solve() override;

 protected:
  // Generate a unique id for the analysis
  using mpm::MPMBase<Tdim>::uuid_;
  //! Time step size
  using mpm::MPMBase<Tdim>::dt_;
  //! Current step
  using mpm::MPMBase<Tdim>::step_;
  //! Number of steps
  using mpm::MPMBase<Tdim>::nsteps_;
  //! Output steps
  using mpm::MPMBase<Tdim>::output_steps_;
  //! A unique ptr to IO object
  using mpm::MPMBase<Tdim>::io_;
  //! JSON analysis object
  using mpm::MPMBase<Tdim>::analysis_;
  //! JSON post-process object
  using mpm::MPMBase<Tdim>::post_process_;
  //! Logger
  using mpm::MPMBase<Tdim>::console_;

  //! velocity update
  using mpm::MPMBase<Tdim>::velocity_update_;
  //! Gravity
  using mpm::MPMBase<Tdim>::gravity_;
  //! Mesh object
  using mpm::MPMBase<Tdim>::mesh_;
  //! Materials
  using mpm::MPMBase<Tdim>::materials_;
  //! VTK attributes
  using mpm::MPMBase<Tdim>::vtk_attributes_;
  //! Bool nodal tractions
  using mpm::MPMBase<Tdim>::nodal_tractions_;

 private:
  //! Boolean to switch between USL and USF
  bool usl_{false};
  //! Pressure smoothing
  bool pressure_smoothing_{false};
>>>>>>> 5959c8fc

};  // MPMExplicit class
}  // namespace mpm

#include "mpm_explicit.tcc"

#endif  // MPM_MPM_EXPLICIT_H_<|MERGE_RESOLUTION|>--- conflicted
+++ resolved
@@ -1,27 +1,7 @@
 #ifndef MPM_MPM_EXPLICIT_H_
 #define MPM_MPM_EXPLICIT_H_
 
-<<<<<<< HEAD
-#include <numeric>
-
-#include <boost/lexical_cast.hpp>
-#include <boost/uuid/uuid.hpp>
-#include <boost/uuid/uuid_generators.hpp>
-#include <boost/uuid/uuid_io.hpp>
-
-// MPI
-#ifdef USE_MPI
-#include "mpi.h"
-#endif
-#include "tbb/task_group.h"
-
-#include "container.h"
-#include "mpi_wrapper.h"
-#include "mpm.h"
-#include "particle.h"
-=======
 #include "mpm_base.h"
->>>>>>> 5959c8fc
 
 namespace mpm {
 
@@ -30,71 +10,6 @@
 //! \details A single-phase explicit MPM
 //! \tparam Tdim Dimension
 template <unsigned Tdim>
-<<<<<<< HEAD
-class MPMExplicit : public MPM {
- public:
-  //! Default constructor
-  MPMExplicit(std::unique_ptr<IO>&& io);
-
-  //! Initialise mesh
-  bool initialise_mesh() override;
-
-  //! Initialise particles
-  bool initialise_particles() override;
-
-  //! Initialise materials
-  bool initialise_materials() override;
-
-  //! Apply nodal tractions
-  bool apply_nodal_tractions() override;
-
-  //! Solve
-  bool solve() override = 0;
-
-  //! Checkpoint resume
-  bool checkpoint_resume() override;
-
-#ifdef USE_VTK
-  //! Write VTK files
-  void write_vtk(mpm::Index step, mpm::Index max_steps) override;
-#endif
-
-  //! Write HDF5 files
-  void write_hdf5(mpm::Index step, mpm::Index max_steps) override;
-
- protected:
-  // Generate a unique id for the analysis
-  using mpm::MPM::uuid_;
-  //! Time step size
-  using mpm::MPM::dt_;
-  //! Current step
-  using mpm::MPM::step_;
-  //! Number of steps
-  using mpm::MPM::nsteps_;
-  //! Output steps
-  using mpm::MPM::output_steps_;
-  //! A unique ptr to IO object
-  using mpm::MPM::io_;
-  //! JSON analysis object
-  using mpm::MPM::analysis_;
-  //! JSON post-process object
-  using mpm::MPM::post_process_;
-  //! Logger
-  using mpm::MPM::console_;
-
-  //! velocity update
-  bool velocity_update_{false};
-  //! Gravity
-  Eigen::Matrix<double, Tdim, 1> gravity_;
-  //! Mesh object
-  std::unique_ptr<mpm::Mesh<Tdim>> mesh_;
-  //! Materials
-  std::map<unsigned, std::shared_ptr<mpm::Material<Tdim>>> materials_;
-  //! VTK attributes
-  std::vector<std::string> vtk_attributes_;
-  //! Bool nodal tractions
-  bool nodal_tractions_{true};
-=======
 class MPMExplicit : public MPMBase<Tdim> {
  public:
   //! Default constructor
@@ -141,7 +56,6 @@
   bool usl_{false};
   //! Pressure smoothing
   bool pressure_smoothing_{false};
->>>>>>> 5959c8fc
 
 };  // MPMExplicit class
 }  // namespace mpm
