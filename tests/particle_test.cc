--- conflicted
+++ resolved
@@ -108,8 +108,6 @@
       REQUIRE(pstress[i] == Approx(stress[i]).epsilon(Tolerance));
   }
 
-<<<<<<< HEAD
-=======
   //! Test particles velocity constraints
   SECTION("Particle with velocity constraints") {
     mpm::Index id = 0;
@@ -130,7 +128,6 @@
     REQUIRE(particle->velocity(Phase)(0) == Approx(10.5).epsilon(Tolerance));
   }
 
->>>>>>> 5959c8fc
   SECTION("Check particle properties") {
     mpm::Index id = 0;
     const double Tolerance = 1.E-7;
@@ -383,8 +380,6 @@
     auto cell = std::make_shared<mpm::Cell<Dim>>(10, Nnodes, element);
     // Add nodes to cell
     coords << 0.5, 0.5;
-<<<<<<< HEAD
-=======
     std::shared_ptr<mpm::NodeBase<Dim>> node0 =
         std::make_shared<mpm::Node<Dim, Dof, Nphases>>(0, coords);
 
@@ -536,7 +531,6 @@
     auto cell = std::make_shared<mpm::Cell<Dim>>(10, Nnodes, element);
     // Add nodes to cell
     coords << 0.5, 0.5;
->>>>>>> 5959c8fc
     std::shared_ptr<mpm::NodeBase<Dim>> node0 =
         std::make_shared<mpm::Node<Dim, Dof, Nphases>>(0, coords);
 
@@ -544,32 +538,742 @@
     std::shared_ptr<mpm::NodeBase<Dim>> node1 =
         std::make_shared<mpm::Node<Dim, Dof, Nphases>>(1, coords);
 
-<<<<<<< HEAD
+    coords << 1.5, 1.5;
+    std::shared_ptr<mpm::NodeBase<Dim>> node2 =
+        std::make_shared<mpm::Node<Dim, Dof, Nphases>>(2, coords);
+
     coords << 0.5, 1.5;
-=======
-    coords << 1.5, 1.5;
->>>>>>> 5959c8fc
-    std::shared_ptr<mpm::NodeBase<Dim>> node2 =
+    std::shared_ptr<mpm::NodeBase<Dim>> node3 =
         std::make_shared<mpm::Node<Dim, Dof, Nphases>>(3, coords);
-
-    coords << 1.5, 1.5;
-    std::shared_ptr<mpm::NodeBase<Dim>> node3 =
-        std::make_shared<mpm::Node<Dim, Dof, Nphases>>(2, coords);
-
-<<<<<<< HEAD
-    coords << 0.5, 3.0;
-    std::shared_ptr<mpm::NodeBase<Dim>> node4 =
-        std::make_shared<mpm::Node<Dim, Dof, Nphases>>(3, coords);
-
-    coords << 1.5, 3.0;
-    std::shared_ptr<mpm::NodeBase<Dim>> node5 =
-        std::make_shared<mpm::Node<Dim, Dof, Nphases>>(2, coords);
-
     cell->add_node(0, node0);
     cell->add_node(1, node1);
-    cell->add_node(2, node3);
-    cell->add_node(3, node2);
+    cell->add_node(2, node2);
+    cell->add_node(3, node3);
     REQUIRE(cell->nnodes() == 4);
+
+    std::vector<std::shared_ptr<mpm::NodeBase<Dim>>> nodes;
+    nodes.emplace_back(node0);
+    nodes.emplace_back(node1);
+    nodes.emplace_back(node2);
+    nodes.emplace_back(node3);
+
+    // Initialise cell properties
+    cell->initialise();
+
+    // Add cell to particle
+    REQUIRE(cell->status() == false);
+    // Check compute shape functions of a particle
+    REQUIRE(particle->compute_shapefn() == false);
+    // Compute reference location should throw
+    REQUIRE(particle->compute_reference_location() == false);
+    // Compute updated particle location should fail
+    REQUIRE(particle->compute_updated_position(phase, dt) == false);
+    // Compute updated particle location from nodal velocity should fail
+    REQUIRE(particle->compute_updated_position_velocity(phase, dt) == false);
+    // Compute volume
+    REQUIRE(particle->compute_volume(phase) == false);
+    // Update volume should fail
+    REQUIRE(particle->update_volume_strainrate(phase, dt) == false);
+
+    REQUIRE(particle->assign_cell(cell) == true);
+    REQUIRE(cell->status() == true);
+    REQUIRE(particle->cell_id() == 10);
+
+    // Check if cell is initialised
+    REQUIRE(cell->is_initialised() == true);
+
+    // Check compute shape functions of a particle
+    REQUIRE(particle->compute_shapefn() == true);
+
+    // Assign volume
+    REQUIRE(particle->assign_volume(Phase, 0.0) == false);
+    REQUIRE(particle->assign_volume(Phase, -5.0) == false);
+    REQUIRE(particle->assign_volume(Phase, 2.0) == true);
+    // Check volume
+    REQUIRE(particle->volume(Phase) == Approx(2.0).epsilon(Tolerance));
+    // Compute volume
+    REQUIRE(particle->compute_volume(Phase) == true);
+    // Check volume
+    REQUIRE(particle->volume(Phase) == Approx(1.0).epsilon(Tolerance));
+
+    // Check reference location
+    coords << -0.5, -0.5;
+    REQUIRE(particle->compute_reference_location() == true);
+    auto ref_coordinates = particle->reference_location();
+    for (unsigned i = 0; i < ref_coordinates.size(); ++i)
+      REQUIRE(ref_coordinates(i) == Approx(coords(i)).epsilon(Tolerance));
+
+    // Assign material
+    unsigned mid = 0;
+    // Initialise material
+    Json jmaterial;
+    jmaterial["density"] = 1000.;
+    jmaterial["youngs_modulus"] = 1.0E+7;
+    jmaterial["poisson_ratio"] = 0.3;
+
+    auto material =
+        Factory<mpm::Material<Dim>, unsigned, const Json&>::instance()->create(
+            "LinearElastic2D", std::move(mid), jmaterial);
+
+    // Check compute mass before material and volume
+    REQUIRE(particle->compute_mass(phase) == false);
+
+    // Test compute stress before material assignment
+    REQUIRE(particle->compute_stress(phase) == false);
+
+    // Test compute internal force before material assignment
+    REQUIRE(particle->map_internal_force(phase) == false);
+
+    // Assign material properties
+    REQUIRE(particle->assign_material(material) == true);
+
+    // Compute volume
+    REQUIRE(particle->compute_volume(Phase) == true);
+
+    // Compute mass
+    REQUIRE(particle->compute_mass(phase) == true);
+    // Mass
+    REQUIRE(particle->mass(phase) == Approx(1000.).epsilon(Tolerance));
+
+    // Map particle mass to nodes
+    particle->assign_mass(phase, std::numeric_limits<double>::max());
+    REQUIRE(particle->map_mass_momentum_to_nodes(phase) == false);
+
+    // Map particle pressure to nodes
+    REQUIRE(particle->map_pressure_to_nodes(phase) == false);
+
+    // Assign mass to nodes
+    REQUIRE(particle->compute_reference_location() == true);
+    REQUIRE(particle->compute_shapefn() == true);
+
+    // Check velocity
+    Eigen::VectorXd velocity;
+    velocity.resize(Dim);
+    for (unsigned i = 0; i < velocity.size(); ++i) velocity(i) = i;
+    REQUIRE(particle->assign_velocity(Phase, velocity) == true);
+    for (unsigned i = 0; i < velocity.size(); ++i)
+      REQUIRE(particle->velocity(Phase)(i) == Approx(i).epsilon(Tolerance));
+
+    REQUIRE(particle->compute_mass(phase) == true);
+    REQUIRE(particle->map_mass_momentum_to_nodes(phase) == true);
+
+    REQUIRE(particle->map_pressure_to_nodes(phase) == true);
+    REQUIRE(particle->compute_pressure_smoothing(phase) == true);
+
+    // Values of nodal mass
+    std::array<double, 4> nodal_mass{562.5, 187.5, 62.5, 187.5};
+    // Check nodal mass
+    for (unsigned i = 0; i < nodes.size(); ++i)
+      REQUIRE(nodes.at(i)->mass(phase) ==
+              Approx(nodal_mass.at(i)).epsilon(Tolerance));
+
+    // Compute nodal velocity
+    for (const auto node : nodes) node->compute_velocity();
+
+    // Values of nodal momentum
+    Eigen::Matrix<double, 4, 2> nodal_momentum;
+    // clang-format off
+    nodal_momentum << 0., 562.5,
+                      0., 187.5,
+                      0., 62.5,
+                      0., 187.5;
+    // clang-format on
+    // Check nodal momentum
+    for (unsigned i = 0; i < nodal_momentum.rows(); ++i)
+      for (unsigned j = 0; j < nodal_momentum.cols(); ++j)
+        REQUIRE(nodes.at(i)->momentum(phase)(j) ==
+                Approx(nodal_momentum(i, j)).epsilon(Tolerance));
+
+    // Values of nodal velocity
+    Eigen::Matrix<double, 4, 2> nodal_velocity;
+    // clang-format off
+    nodal_velocity << 0., 1.,
+                      0., 1.,
+                      0., 1.,
+                      0., 1.;
+    // clang-format on
+    // Check nodal velocity
+    for (unsigned i = 0; i < nodal_velocity.rows(); ++i)
+      for (unsigned j = 0; j < nodal_velocity.cols(); ++j)
+        REQUIRE(nodes.at(i)->velocity(phase)(j) ==
+                Approx(nodal_velocity(i, j)).epsilon(Tolerance));
+
+    // Set momentum to get non-zero strain
+    // clang-format off
+    nodal_momentum << 0., 562.5 * 1.,
+                      0., 187.5 * 2.,
+                      0.,  62.5 * 3.,
+                      0., 187.5 * 4.;
+    // clang-format on
+    for (unsigned i = 0; i < nodes.size(); ++i)
+      nodes.at(i)->update_momentum(false, phase, nodal_momentum.row(i));
+
+    // nodal velocity
+    // clang-format off
+    nodal_velocity << 0., 1.,
+                      0., 2.,
+                      0., 3.,
+                      0., 4.;
+    // clang-format on
+    // Compute nodal velocity
+    for (const auto node : nodes) node->compute_velocity();
+    // Check nodal velocity
+    for (unsigned i = 0; i < nodal_velocity.rows(); ++i)
+      for (unsigned j = 0; j < nodal_velocity.cols(); ++j)
+        REQUIRE(nodes.at(i)->velocity(phase)(j) ==
+                Approx(nodal_velocity(i, j)).epsilon(Tolerance));
+
+    // Check pressure
+    REQUIRE(particle->pressure(phase) == Approx(0.).epsilon(Tolerance));
+
+    // Compute strain
+    particle->compute_strain(phase, dt);
+    // Strain
+    Eigen::Matrix<double, 6, 1> strain;
+    strain << 0., 0.25, 0., 0.050, 0., 0.;
+    // Check strains
+    for (unsigned i = 0; i < strain.rows(); ++i)
+      REQUIRE(particle->strain(phase)(i) ==
+              Approx(strain(i)).epsilon(Tolerance));
+
+    // Check volumetric strain at centroid
+    const double volumetric_strain = 0.2;
+    REQUIRE(particle->volumetric_strain_centroid(phase) ==
+            Approx(volumetric_strain).epsilon(Tolerance));
+
+    // Check updated pressure
+    const double K = 8333333.333333333;
+    REQUIRE(particle->pressure(phase) ==
+            Approx(-K * volumetric_strain).epsilon(Tolerance));
+
+    // Update volume strain rate
+    REQUIRE(particle->volume(phase) == Approx(1.0).epsilon(Tolerance));
+    REQUIRE(particle->update_volume_strainrate(phase, dt) == true);
+    REQUIRE(particle->volume(phase) == Approx(1.2).epsilon(Tolerance));
+
+    // Compute stress
+    REQUIRE(particle->compute_stress(phase) == true);
+
+    Eigen::Matrix<double, 6, 1> stress;
+    // clang-format off
+    stress <<  721153.8461538460 * 2.,
+              1682692.3076923075 * 2.,
+               721153.8461538460 * 2.,
+                96153.8461538462 * 2.,
+                    0.0000000000 * 2.,
+                    0.0000000000 * 2.;
+    // clang-format on
+    // Check stress
+    for (unsigned i = 0; i < stress.rows(); ++i)
+      REQUIRE(particle->stress(phase)(i) ==
+              Approx(stress(i)).epsilon(Tolerance));
+
+    // Check body force
+    Eigen::Matrix<double, 2, 1> gravity;
+    gravity << 0., -9.81;
+
+    particle->map_body_force(phase, gravity);
+
+    // Body force
+    Eigen::Matrix<double, 4, 2> body_force;
+    // clang-format off
+    body_force << 0., -5518.125,
+                  0., -1839.375,
+                  0.,  -613.125,
+                  0., -1839.375;
+    // clang-format on
+
+    // Check nodal body force
+    for (unsigned i = 0; i < body_force.rows(); ++i)
+      for (unsigned j = 0; j < body_force.cols(); ++j)
+        REQUIRE(nodes[i]->external_force(phase)[j] ==
+                Approx(body_force(i, j)).epsilon(Tolerance));
+
+    // Check traction force
+    double traction = 7.68;
+    const unsigned direction = 1;
+    // Assign volume
+    REQUIRE(particle->assign_volume(Phase, 0.0) == false);
+    REQUIRE(particle->assign_volume(Phase, -5.0) == false);
+    REQUIRE(particle->assign_volume(Phase, 2.0) == true);
+    // Assign traction to particle
+    particle->assign_traction(phase, direction, traction);
+    // Map traction force
+    particle->map_traction_force(phase);
+
+    // Traction force
+    Eigen::Matrix<double, 4, 2> traction_force;
+    // shapefn * volume / size_(dir) * traction
+    // clang-format off
+    traction_force << 0., 0.5625 * 1.414213562 * 7.68,
+                      0., 0.1875 * 1.414213562 * 7.68,
+                      0., 0.0625 * 1.414213562 * 7.68,
+                      0., 0.1875 * 1.414213562 * 7.68;
+    // clang-format on
+    // Add previous external body force
+    traction_force += body_force;
+
+    // Check nodal traction force
+    for (unsigned i = 0; i < traction_force.rows(); ++i)
+      for (unsigned j = 0; j < traction_force.cols(); ++j)
+        REQUIRE(nodes[i]->external_force(phase)[j] ==
+                Approx(traction_force(i, j)).epsilon(Tolerance));
+    // Reset traction
+    particle->assign_traction(phase, direction, -traction);
+    // Map traction force
+    particle->map_traction_force(phase);
+    // Check nodal external force
+    for (unsigned i = 0; i < traction_force.rows(); ++i)
+      for (unsigned j = 0; j < traction_force.cols(); ++j)
+        REQUIRE(nodes[i]->external_force(phase)[j] ==
+                Approx(body_force(i, j)).epsilon(Tolerance));
+
+    // Internal force
+    Eigen::Matrix<double, 4, 2> internal_force;
+    // clang-format off
+    internal_force <<  1225961.538461538,  2668269.23076923,
+                      -1033653.846153846,  697115.3846153845,
+                      -408653.8461538461, -889423.0769230769,
+                       216346.1538461538, -2475961.538461538;
+    // clang-format on
+
+    // Map particle internal force
+    particle->assign_volume(Phase, 1.0);
+    REQUIRE(particle->map_internal_force(phase) == true);
+
+    // Check nodal internal force
+    for (unsigned i = 0; i < internal_force.rows(); ++i)
+      for (unsigned j = 0; j < internal_force.cols(); ++j)
+        REQUIRE(nodes[i]->internal_force(phase)[j] ==
+                Approx(internal_force(i, j)).epsilon(Tolerance));
+
+    // Calculate nodal acceleration and velocity
+    for (const auto& node : nodes)
+      node->compute_acceleration_velocity(phase, dt);
+
+    // Check nodal velocity
+    // clang-format off
+    nodal_velocity <<  217.9487179487179,  474.3779743589742,
+                      -551.2820512820512,  372.8138717948718,
+                      -653.8461538461538, -1421.057923076923,
+                       115.3846153846153, -1317.49382051282;
+    // clang-format on
+    // Check nodal velocity
+    for (unsigned i = 0; i < nodal_velocity.rows(); ++i)
+      for (unsigned j = 0; j < nodal_velocity.cols(); ++j)
+        REQUIRE(nodes[i]->velocity(phase)[j] ==
+                Approx(nodal_velocity(i, j)).epsilon(Tolerance));
+
+    // Check nodal acceleration
+    Eigen::Matrix<double, 4, 2> nodal_acceleration;
+    // clang-format off
+    nodal_acceleration <<  2179.487179487179, 4733.779743589742,
+                          -5512.820512820512, 3708.138717948717,
+                          -6538.461538461537, -14240.57923076923,
+                           1153.846153846153, -13214.9382051282;
+    // clang-format on
+    // Check nodal acceleration
+    for (unsigned i = 0; i < nodal_acceleration.rows(); ++i)
+      for (unsigned j = 0; j < nodal_acceleration.cols(); ++j)
+        REQUIRE(nodes[i]->acceleration(phase)[j] ==
+                Approx(nodal_acceleration(i, j)).epsilon(Tolerance));
+    // Approx(nodal_velocity(i, j) / dt).epsilon(Tolerance));
+
+    // Check original particle coordinates
+    coords << 0.75, 0.75;
+    coordinates = particle->coordinates();
+    for (unsigned i = 0; i < coordinates.size(); ++i)
+      REQUIRE(coordinates(i) == Approx(coords(i)).epsilon(Tolerance));
+
+    // Compute updated particle location
+    REQUIRE(particle->compute_updated_position(phase, dt) == true);
+    // Check particle velocity
+    velocity << 0., 0.019;
+    for (unsigned i = 0; i < velocity.size(); ++i)
+      REQUIRE(particle->velocity(Phase)(i) ==
+              Approx(velocity(i)).epsilon(Tolerance));
+
+    // Updated particle coordinate
+    coords << 0.75, .8394;
+    // Check particle coordinates
+    coordinates = particle->coordinates();
+    for (unsigned i = 0; i < coordinates.size(); ++i)
+      REQUIRE(coordinates(i) == Approx(coords(i)).epsilon(Tolerance));
+
+    // Compute updated particle location from nodal velocity
+    REQUIRE(particle->compute_updated_position_velocity(phase, dt) == true);
+    // Check particle velocity
+    velocity << 0., 0.894;
+    for (unsigned i = 0; i < velocity.size(); ++i)
+      REQUIRE(particle->velocity(Phase)(i) ==
+              Approx(velocity(i)).epsilon(Tolerance));
+
+    // Updated particle coordinate
+    coords << 0.75, .9288;
+    // Check particle coordinates
+    coordinates = particle->coordinates();
+    for (unsigned i = 0; i < coordinates.size(); ++i)
+      REQUIRE(coordinates(i) == Approx(coords(i)).epsilon(Tolerance));
+  }
+
+  SECTION("Check assign material to particle") {
+    // Add particle
+    mpm::Index id = 0;
+    coords << 0.75, 0.75;
+    auto particle = std::make_shared<mpm::Particle<Dim, Nphases>>(id, coords);
+
+    unsigned mid = 0;
+    // Initialise material
+    Json jmaterial;
+    jmaterial["density"] = 1000.;
+    jmaterial["youngs_modulus"] = 1.0E+7;
+    jmaterial["poisson_ratio"] = 0.3;
+
+    auto material =
+        Factory<mpm::Material<Dim>, unsigned, const Json&>::instance()->create(
+            "LinearElastic2D", std::move(mid), jmaterial);
+    REQUIRE(material->id() == 0);
+
+    // Check if particle can be assigned a material is null
+    REQUIRE(particle->assign_material(nullptr) == false);
+
+    // Assign material to particle
+    REQUIRE(particle->assign_material(material) == true);
+  }
+
+  SECTION("Check particle properties") {
+    mpm::Index id = 0;
+    const double Tolerance = 1.E-7;
+    std::shared_ptr<mpm::ParticleBase<Dim>> particle =
+        std::make_shared<mpm::Particle<Dim, Nphases>>(id, coords);
+
+    // Check mass
+    REQUIRE(particle->mass(Phase) == Approx(0.0).epsilon(Tolerance));
+    double mass = 100.5;
+    particle->assign_mass(Phase, mass);
+    REQUIRE(particle->mass(Phase) == Approx(100.5).epsilon(Tolerance));
+
+    // Check stress
+    Eigen::Matrix<double, 6, 1> stress;
+    for (unsigned i = 0; i < stress.size(); ++i) stress(i) = 17.52;
+
+    for (unsigned i = 0; i < stress.size(); ++i)
+      REQUIRE(particle->stress(Phase)(i) == Approx(0.).epsilon(Tolerance));
+
+    // Check velocity
+    Eigen::VectorXd velocity;
+    velocity.resize(Dim);
+    for (unsigned i = 0; i < velocity.size(); ++i) velocity(i) = 19.745;
+
+    for (unsigned i = 0; i < velocity.size(); ++i)
+      REQUIRE(particle->velocity(Phase)(i) == Approx(0.).epsilon(Tolerance));
+
+    REQUIRE(particle->assign_velocity(Phase, velocity) == true);
+    for (unsigned i = 0; i < velocity.size(); ++i)
+      REQUIRE(particle->velocity(Phase)(i) ==
+              Approx(19.745).epsilon(Tolerance));
+
+    // Check for incorrect phase in velocity
+    unsigned bad_phase = 1;
+    REQUIRE(particle->assign_velocity(bad_phase, velocity) == false);
+
+    // Assign volume
+    REQUIRE(particle->assign_volume(Phase, 0.0) == false);
+    REQUIRE(particle->assign_volume(Phase, -5.0) == false);
+    REQUIRE(particle->assign_volume(Phase, 2.0) == true);
+    // Check volume
+    REQUIRE(particle->volume(Phase) == Approx(2.0).epsilon(Tolerance));
+    // Traction
+    double traction = 65.32;
+    const unsigned Direction = 1;
+    // Check traction
+    for (unsigned i = 0; i < Dim; ++i)
+      REQUIRE(particle->traction(Phase)(i) == Approx(0.).epsilon(Tolerance));
+
+    REQUIRE(particle->assign_traction(Phase, Direction, traction) == true);
+
+    // Calculate traction force = traction * volume / spacing
+    traction *= 2.0 / (std::pow(2.0, 1. / Dim));
+
+    for (unsigned i = 0; i < Dim; ++i) {
+      if (i == Direction)
+        REQUIRE(particle->traction(Phase)(i) ==
+                Approx(traction).epsilon(Tolerance));
+      else
+        REQUIRE(particle->traction(Phase)(i) == Approx(0.).epsilon(Tolerance));
+    }
+
+    // Check for incorrect direction / phase
+    const unsigned wrong_dir = 4;
+    REQUIRE(particle->assign_traction(Phase, wrong_dir, traction) == false);
+
+    // Check again to ensure value hasn't been updated
+    for (unsigned i = 0; i < Dim; ++i) {
+      if (i == Direction)
+        REQUIRE(particle->traction(Phase)(i) ==
+                Approx(traction).epsilon(Tolerance));
+      else
+        REQUIRE(particle->traction(Phase)(i) == Approx(0.).epsilon(Tolerance));
+    }
+  }
+
+  // Check initialise particle from HDF5 file
+  SECTION("Check initialise particle HDF5") {
+    mpm::Index id = 0;
+    const double Tolerance = 1.E-7;
+    std::shared_ptr<mpm::ParticleBase<Dim>> particle =
+        std::make_shared<mpm::Particle<Dim, Nphases>>(id, coords);
+
+    mpm::HDF5Particle h5_particle;
+    h5_particle.id = 13;
+    h5_particle.mass = 501.5;
+
+    Eigen::Vector3d coords;
+    coords << 1., 2., 3.;
+    h5_particle.coord_x = coords[0];
+    h5_particle.coord_y = coords[1];
+    h5_particle.coord_z = coords[2];
+
+    Eigen::Vector3d lsize;
+    lsize << 0.25, 0.5, 0.75;
+    h5_particle.nsize_x = lsize[0];
+    h5_particle.nsize_y = lsize[1];
+    h5_particle.nsize_z = lsize[2];
+
+    Eigen::Vector3d velocity;
+    velocity << 1.5, 2.5, 3.5;
+    h5_particle.velocity_x = velocity[0];
+    h5_particle.velocity_y = velocity[1];
+    h5_particle.velocity_z = velocity[2];
+
+    Eigen::Matrix<double, 6, 1> stress;
+    stress << 11.5, -12.5, 13.5, 14.5, -15.5, 16.5;
+    h5_particle.stress_xx = stress[0];
+    h5_particle.stress_yy = stress[1];
+    h5_particle.stress_zz = stress[2];
+    h5_particle.tau_xy = stress[3];
+    h5_particle.tau_yz = stress[4];
+    h5_particle.tau_xz = stress[5];
+
+    Eigen::Matrix<double, 6, 1> strain;
+    strain << 0.115, -0.125, 0.135, 0.145, -0.155, 0.165;
+    h5_particle.strain_xx = strain[0];
+    h5_particle.strain_yy = strain[1];
+    h5_particle.strain_zz = strain[2];
+    h5_particle.gamma_xy = strain[3];
+    h5_particle.gamma_yz = strain[4];
+    h5_particle.gamma_xz = strain[5];
+
+    h5_particle.epsilon_v = strain.head(Dim).sum();
+
+    h5_particle.status = true;
+
+    // Reinitialise particle from HDF5 data
+    REQUIRE(particle->initialise_particle(h5_particle) == true);
+
+    // Check particle id
+    REQUIRE(particle->id() == h5_particle.id);
+    // Check particle mass
+    REQUIRE(particle->mass(Phase) == h5_particle.mass);
+    // Check particle status
+    REQUIRE(particle->status() == h5_particle.status);
+
+    // Check for coordinates
+    auto coordinates = particle->coordinates();
+    REQUIRE(coordinates.size() == Dim);
+    for (unsigned i = 0; i < coordinates.size(); ++i)
+      REQUIRE(coordinates(i) == Approx(coords(i)).epsilon(Tolerance));
+
+    // Check for size
+    auto size = particle->natural_size();
+    REQUIRE(size.size() == Dim);
+    for (unsigned i = 0; i < size.size(); ++i)
+      REQUIRE(size(i) == Approx(lsize(i)).epsilon(Tolerance));
+
+    // Check velocity
+    auto pvelocity = particle->velocity(Phase);
+    REQUIRE(pvelocity.size() == Dim);
+    for (unsigned i = 0; i < Dim; ++i)
+      REQUIRE(pvelocity(i) == Approx(velocity(i)).epsilon(Tolerance));
+
+    // Check stress
+    auto pstress = particle->stress(Phase);
+    REQUIRE(pstress.size() == stress.size());
+    for (unsigned i = 0; i < stress.size(); ++i)
+      REQUIRE(pstress(i) == Approx(stress(i)).epsilon(Tolerance));
+
+    // Check strain
+    auto pstrain = particle->strain(Phase);
+    REQUIRE(pstrain.size() == strain.size());
+    for (unsigned i = 0; i < strain.size(); ++i)
+      REQUIRE(pstrain(i) == Approx(strain(i)).epsilon(Tolerance));
+
+    // Check particle volumetric strain centroid
+    REQUIRE(particle->volumetric_strain_centroid(Phase) ==
+            h5_particle.epsilon_v);
+  }
+}
+
+//! \brief Check particle class for 3D case
+TEST_CASE("Particle is checked for 3D case", "[particle][3D]") {
+  // Dimension
+  const unsigned Dim = 3;
+  // Dimension
+  const unsigned Dof = 6;
+  // Nnumber of phases
+  const unsigned Nphases = 1;
+  // Phase
+  const unsigned Phase = 0;
+  // Number of nodes per cell
+  const unsigned Nnodes = 8;
+  // Tolerance
+  const double Tolerance = 1.E-7;
+
+  // Coordinates
+  Eigen::Vector3d coords;
+  coords.setZero();
+
+  //! Check for id = 0
+  SECTION("Particle id is zero") {
+    mpm::Index id = 0;
+    std::shared_ptr<mpm::ParticleBase<Dim>> particle =
+        std::make_shared<mpm::Particle<Dim, Nphases>>(id, coords);
+    REQUIRE(particle->id() == 0);
+    REQUIRE(particle->status() == true);
+  }
+
+  SECTION("Particle id is positive") {
+    //! Check for id is a positive value
+    mpm::Index id = std::numeric_limits<mpm::Index>::max();
+    std::shared_ptr<mpm::ParticleBase<Dim>> particle =
+        std::make_shared<mpm::Particle<Dim, Nphases>>(id, coords);
+    REQUIRE(particle->id() == std::numeric_limits<mpm::Index>::max());
+    REQUIRE(particle->status() == true);
+  }
+
+  //! Construct with id, coordinates and status
+  SECTION("Particle with id, coordinates, and status") {
+    mpm::Index id = 0;
+    bool status = true;
+    std::shared_ptr<mpm::ParticleBase<Dim>> particle =
+        std::make_shared<mpm::Particle<Dim, Nphases>>(id, coords, status);
+    REQUIRE(particle->id() == 0);
+    REQUIRE(particle->status() == true);
+    particle->assign_status(false);
+    REQUIRE(particle->status() == false);
+  }
+
+  //! Test coordinates function
+  SECTION("coordinates function is checked") {
+    mpm::Index id = 0;
+    // Create particle
+    std::shared_ptr<mpm::ParticleBase<Dim>> particle =
+        std::make_shared<mpm::Particle<Dim, Nphases>>(id, coords);
+
+    //! Check for coordinates being zero
+    auto coordinates = particle->coordinates();
+    for (unsigned i = 0; i < coordinates.size(); ++i)
+      REQUIRE(coordinates(i) == Approx(coords(i)).epsilon(Tolerance));
+    REQUIRE(coordinates.size() == Dim);
+
+    //! Check for negative value of coordinates
+    for (unsigned i = 0; i < coordinates.size(); ++i)
+      coords(i) = -1. * std::numeric_limits<double>::max();
+    particle->assign_coordinates(coords);
+    coordinates = particle->coordinates();
+    for (unsigned i = 0; i < coordinates.size(); ++i)
+      REQUIRE(coordinates(i) == Approx(coords(i)).epsilon(Tolerance));
+
+    REQUIRE(coordinates.size() == Dim);
+
+    //! Check for positive value of coordinates
+    for (unsigned i = 0; i < coordinates.size(); ++i)
+      coords(i) = std::numeric_limits<double>::max();
+    particle->assign_coordinates(coords);
+    coordinates = particle->coordinates();
+    for (unsigned i = 0; i < coordinates.size(); ++i)
+      REQUIRE(coordinates(i) == Approx(coords(i)).epsilon(Tolerance));
+
+    REQUIRE(coordinates.size() == Dim);
+  }
+
+  //! Test assign cell pointer to particle
+  SECTION("Add a pointer to a cell to particle") {
+    // Add particle
+    mpm::Index id = 0;
+    coords << 1.5, 1.5, 1.5;
+    std::shared_ptr<mpm::ParticleBase<Dim>> particle =
+        std::make_shared<mpm::Particle<Dim, Nphases>>(id, coords);
+
+    // Check particle coordinates
+    auto coordinates = particle->coordinates();
+    for (unsigned i = 0; i < coordinates.size(); ++i)
+      REQUIRE(coordinates(i) == Approx(coords(i)).epsilon(Tolerance));
+
+    // Assign hexahedron shape function
+    std::shared_ptr<mpm::Element<Dim>> element =
+        std::make_shared<mpm::HexahedronElement<Dim, 8>>();
+
+    // Create cell
+    auto cell = std::make_shared<mpm::Cell<Dim>>(10, Nnodes, element);
+    // Add nodes
+    coords << 0, 0, 0;
+    std::shared_ptr<mpm::NodeBase<Dim>> node0 =
+        std::make_shared<mpm::Node<Dim, Dof, Nphases>>(0, coords);
+
+    coords << 2, 0, 0;
+    std::shared_ptr<mpm::NodeBase<Dim>> node1 =
+        std::make_shared<mpm::Node<Dim, Dof, Nphases>>(1, coords);
+
+    coords << 2, 2, 0;
+    std::shared_ptr<mpm::NodeBase<Dim>> node2 =
+        std::make_shared<mpm::Node<Dim, Dof, Nphases>>(2, coords);
+
+    coords << 0, 2, 0;
+    std::shared_ptr<mpm::NodeBase<Dim>> node3 =
+        std::make_shared<mpm::Node<Dim, Dof, Nphases>>(3, coords);
+
+    coords << 0, 0, 2;
+    std::shared_ptr<mpm::NodeBase<Dim>> node4 =
+        std::make_shared<mpm::Node<Dim, Dof, Nphases>>(4, coords);
+
+    coords << 2, 0, 2;
+    std::shared_ptr<mpm::NodeBase<Dim>> node5 =
+        std::make_shared<mpm::Node<Dim, Dof, Nphases>>(5, coords);
+
+    coords << 2, 2, 2;
+    std::shared_ptr<mpm::NodeBase<Dim>> node6 =
+        std::make_shared<mpm::Node<Dim, Dof, Nphases>>(6, coords);
+
+    coords << 0, 2, 2;
+    std::shared_ptr<mpm::NodeBase<Dim>> node7 =
+        std::make_shared<mpm::Node<Dim, Dof, Nphases>>(7, coords);
+
+    coords << 0, 0, 4;
+    std::shared_ptr<mpm::NodeBase<Dim>> node8 =
+        std::make_shared<mpm::Node<Dim, Dof, Nphases>>(4, coords);
+
+    coords << 2, 0, 4;
+    std::shared_ptr<mpm::NodeBase<Dim>> node9 =
+        std::make_shared<mpm::Node<Dim, Dof, Nphases>>(5, coords);
+
+    coords << 2, 2, 4;
+    std::shared_ptr<mpm::NodeBase<Dim>> node10 =
+        std::make_shared<mpm::Node<Dim, Dof, Nphases>>(6, coords);
+
+    coords << 0, 2, 4;
+    std::shared_ptr<mpm::NodeBase<Dim>> node11 =
+        std::make_shared<mpm::Node<Dim, Dof, Nphases>>(7, coords);
+
+    cell->add_node(0, node0);
+    cell->add_node(1, node1);
+    cell->add_node(2, node2);
+    cell->add_node(3, node3);
+    cell->add_node(4, node4);
+    cell->add_node(5, node5);
+    cell->add_node(6, node6);
+    cell->add_node(7, node7);
+    REQUIRE(cell->nnodes() == 8);
 
     // Initialise cell properties
     cell->initialise();
@@ -602,11 +1306,15 @@
     // Create cell
     auto cell2 = std::make_shared<mpm::Cell<Dim>>(20, Nnodes, element);
 
-    cell2->add_node(0, node2);
-    cell2->add_node(1, node3);
-    cell2->add_node(2, node5);
-    cell2->add_node(3, node4);
-    REQUIRE(cell2->nnodes() == 4);
+    cell2->add_node(0, node4);
+    cell2->add_node(1, node5);
+    cell2->add_node(2, node6);
+    cell2->add_node(3, node7);
+    cell2->add_node(4, node8);
+    cell2->add_node(5, node9);
+    cell2->add_node(6, node10);
+    cell2->add_node(7, node11);
+    REQUIRE(cell2->nnodes() == 8);
 
     // Initialise cell2 properties
     cell2->initialise();
@@ -645,12 +1353,38 @@
       REQUIRE(pstress[i] == Approx(stress[i]).epsilon(Tolerance));
   }
 
+  //! Test particles velocity constraints
+  SECTION("Particle with velocity constraints") {
+    mpm::Index id = 0;
+    const double Tolerance = 1.E-7;
+    bool status = true;
+    std::shared_ptr<mpm::ParticleBase<Dim>> particle =
+        std::make_shared<mpm::Particle<Dim, Nphases>>(id, coords, status);
+    const unsigned phase = 0;
+
+    // Apply particles velocity constraints
+    REQUIRE(particle->assign_particle_velocity_constraint(0, 10.5) == true);
+    REQUIRE(particle->assign_particle_velocity_constraint(1, -12.5) == true);
+    REQUIRE(particle->assign_particle_velocity_constraint(2, 14.5) == true);
+    // Check out of bounds condition
+    REQUIRE(particle->assign_particle_velocity_constraint(3, 0) == false);
+
+    // Apply constraints
+    particle->apply_particle_velocity_constraints();
+
+    // Check apply constraints
+    REQUIRE(particle->velocity(Phase)(0) == Approx(10.5).epsilon(Tolerance));
+    REQUIRE(particle->velocity(Phase)(1) == Approx(-12.5).epsilon(Tolerance));
+    REQUIRE(particle->velocity(Phase)(2) == Approx(14.5).epsilon(Tolerance));
+  }
+
   //! Test particle, cell and node functions
   SECTION("Test particle, cell and node functions") {
     // Add particle
     mpm::Index id = 0;
-    coords << 0.75, 0.75;
-    auto particle = std::make_shared<mpm::Particle<Dim, Nphases>>(id, coords);
+    coords << 1.5, 1.5, 1.5;
+    std::shared_ptr<mpm::ParticleBase<Dim>> particle =
+        std::make_shared<mpm::Particle<Dim, Nphases>>(id, coords);
 
     // Phase
     const unsigned phase = 0;
@@ -662,44 +1396,70 @@
     for (unsigned i = 0; i < coordinates.size(); ++i)
       REQUIRE(coordinates(i) == Approx(coords(i)).epsilon(Tolerance));
 
-    // Shape function
+    // Assign hexahedron shape function
     std::shared_ptr<mpm::Element<Dim>> element =
-        std::make_shared<mpm::QuadrilateralElement<Dim, 4>>();
+        std::make_shared<mpm::HexahedronElement<Dim, 8>>();
 
     // Create cell
     auto cell = std::make_shared<mpm::Cell<Dim>>(10, Nnodes, element);
-    // Add nodes to cell
-    coords << 0.5, 0.5;
+    // Add nodes
+    coords << 0, 0, 0;
     std::shared_ptr<mpm::NodeBase<Dim>> node0 =
         std::make_shared<mpm::Node<Dim, Dof, Nphases>>(0, coords);
 
-    coords << 1.5, 0.5;
+    coords << 2, 0, 0;
     std::shared_ptr<mpm::NodeBase<Dim>> node1 =
         std::make_shared<mpm::Node<Dim, Dof, Nphases>>(1, coords);
 
-    coords << 1.5, 1.5;
+    coords << 2, 2, 0;
     std::shared_ptr<mpm::NodeBase<Dim>> node2 =
         std::make_shared<mpm::Node<Dim, Dof, Nphases>>(2, coords);
 
-=======
->>>>>>> 5959c8fc
-    coords << 0.5, 1.5;
+    coords << 0, 2, 0;
     std::shared_ptr<mpm::NodeBase<Dim>> node3 =
         std::make_shared<mpm::Node<Dim, Dof, Nphases>>(3, coords);
-    cell->add_node(0, node0);
-    cell->add_node(1, node1);
-    cell->add_node(2, node2);
-    cell->add_node(3, node3);
-    REQUIRE(cell->nnodes() == 4);
+
+    coords << 0, 0, 2;
+    std::shared_ptr<mpm::NodeBase<Dim>> node4 =
+        std::make_shared<mpm::Node<Dim, Dof, Nphases>>(4, coords);
+
+    coords << 2, 0, 2;
+    std::shared_ptr<mpm::NodeBase<Dim>> node5 =
+        std::make_shared<mpm::Node<Dim, Dof, Nphases>>(5, coords);
+
+    coords << 2, 2, 2;
+    std::shared_ptr<mpm::NodeBase<Dim>> node6 =
+        std::make_shared<mpm::Node<Dim, Dof, Nphases>>(6, coords);
+
+    coords << 0, 2, 2;
+    std::shared_ptr<mpm::NodeBase<Dim>> node7 =
+        std::make_shared<mpm::Node<Dim, Dof, Nphases>>(7, coords);
 
     std::vector<std::shared_ptr<mpm::NodeBase<Dim>>> nodes;
     nodes.emplace_back(node0);
     nodes.emplace_back(node1);
     nodes.emplace_back(node2);
     nodes.emplace_back(node3);
+    nodes.emplace_back(node4);
+    nodes.emplace_back(node5);
+    nodes.emplace_back(node6);
+    nodes.emplace_back(node7);
+
+    cell->add_node(0, node0);
+    cell->add_node(1, node1);
+    cell->add_node(2, node2);
+    cell->add_node(3, node3);
+    cell->add_node(4, node4);
+    cell->add_node(5, node5);
+    cell->add_node(6, node6);
+    cell->add_node(7, node7);
+    REQUIRE(cell->nnodes() == 8);
 
     // Initialise cell properties
     cell->initialise();
+
+    // Check if cell is initialised
+    REQUIRE(cell->is_initialised() == true);
 
     // Add cell to particle
     REQUIRE(cell->status() == false);
@@ -735,10 +1495,10 @@
     // Compute volume
     REQUIRE(particle->compute_volume(Phase) == true);
     // Check volume
-    REQUIRE(particle->volume(Phase) == Approx(1.0).epsilon(Tolerance));
+    REQUIRE(particle->volume(Phase) == Approx(8.0).epsilon(Tolerance));
 
     // Check reference location
-    coords << -0.5, -0.5;
+    coords << 0.5, 0.5, 0.5;
     REQUIRE(particle->compute_reference_location() == true);
     auto ref_coordinates = particle->reference_location();
     for (unsigned i = 0; i < ref_coordinates.size(); ++i)
@@ -754,7 +1514,7 @@
 
     auto material =
         Factory<mpm::Material<Dim>, unsigned, const Json&>::instance()->create(
-            "LinearElastic2D", std::move(mid), jmaterial);
+            "LinearElastic3D", std::move(mid), jmaterial);
 
     // Check compute mass before material and volume
     REQUIRE(particle->compute_mass(phase) == false);
@@ -774,18 +1534,15 @@
     // Compute mass
     REQUIRE(particle->compute_mass(phase) == true);
     // Mass
-    REQUIRE(particle->mass(phase) == Approx(1000.).epsilon(Tolerance));
+    REQUIRE(particle->mass(phase) == Approx(8000.).epsilon(Tolerance));
 
     // Map particle mass to nodes
     particle->assign_mass(phase, std::numeric_limits<double>::max());
     REQUIRE(particle->map_mass_momentum_to_nodes(phase) == false);
 
-<<<<<<< HEAD
-=======
     // Map particle pressure to nodes
     REQUIRE(particle->map_pressure_to_nodes(phase) == false);
 
->>>>>>> 5959c8fc
     // Assign mass to nodes
     REQUIRE(particle->compute_reference_location() == true);
     REQUIRE(particle->compute_shapefn() == true);
@@ -801,1107 +1558,9 @@
     REQUIRE(particle->compute_mass(phase) == true);
     REQUIRE(particle->map_mass_momentum_to_nodes(phase) == true);
 
-<<<<<<< HEAD
-=======
     REQUIRE(particle->map_pressure_to_nodes(phase) == true);
     REQUIRE(particle->compute_pressure_smoothing(phase) == true);
 
->>>>>>> 5959c8fc
-    // Values of nodal mass
-    std::array<double, 4> nodal_mass{562.5, 187.5, 62.5, 187.5};
-    // Check nodal mass
-    for (unsigned i = 0; i < nodes.size(); ++i)
-      REQUIRE(nodes.at(i)->mass(phase) ==
-              Approx(nodal_mass.at(i)).epsilon(Tolerance));
-
-    // Compute nodal velocity
-    for (const auto node : nodes) node->compute_velocity();
-
-    // Values of nodal momentum
-    Eigen::Matrix<double, 4, 2> nodal_momentum;
-    // clang-format off
-    nodal_momentum << 0., 562.5,
-                      0., 187.5,
-                      0., 62.5,
-                      0., 187.5;
-    // clang-format on
-    // Check nodal momentum
-    for (unsigned i = 0; i < nodal_momentum.rows(); ++i)
-      for (unsigned j = 0; j < nodal_momentum.cols(); ++j)
-        REQUIRE(nodes.at(i)->momentum(phase)(j) ==
-                Approx(nodal_momentum(i, j)).epsilon(Tolerance));
-
-    // Values of nodal velocity
-    Eigen::Matrix<double, 4, 2> nodal_velocity;
-    // clang-format off
-    nodal_velocity << 0., 1.,
-                      0., 1.,
-                      0., 1.,
-                      0., 1.;
-    // clang-format on
-    // Check nodal velocity
-    for (unsigned i = 0; i < nodal_velocity.rows(); ++i)
-      for (unsigned j = 0; j < nodal_velocity.cols(); ++j)
-        REQUIRE(nodes.at(i)->velocity(phase)(j) ==
-                Approx(nodal_velocity(i, j)).epsilon(Tolerance));
-
-    // Set momentum to get non-zero strain
-    // clang-format off
-    nodal_momentum << 0., 562.5 * 1.,
-                      0., 187.5 * 2.,
-                      0.,  62.5 * 3.,
-                      0., 187.5 * 4.;
-    // clang-format on
-    for (unsigned i = 0; i < nodes.size(); ++i)
-      nodes.at(i)->update_momentum(false, phase, nodal_momentum.row(i));
-
-    // nodal velocity
-    // clang-format off
-    nodal_velocity << 0., 1.,
-                      0., 2.,
-                      0., 3.,
-                      0., 4.;
-    // clang-format on
-    // Compute nodal velocity
-    for (const auto node : nodes) node->compute_velocity();
-    // Check nodal velocity
-    for (unsigned i = 0; i < nodal_velocity.rows(); ++i)
-      for (unsigned j = 0; j < nodal_velocity.cols(); ++j)
-        REQUIRE(nodes.at(i)->velocity(phase)(j) ==
-                Approx(nodal_velocity(i, j)).epsilon(Tolerance));
-
-    // Check pressure
-    REQUIRE(particle->pressure(phase) == Approx(0.).epsilon(Tolerance));
-
-    // Compute strain
-    particle->compute_strain(phase, dt);
-    // Strain
-    Eigen::Matrix<double, 6, 1> strain;
-    strain << 0., 0.25, 0., 0.050, 0., 0.;
-    // Check strains
-    for (unsigned i = 0; i < strain.rows(); ++i)
-      REQUIRE(particle->strain(phase)(i) ==
-              Approx(strain(i)).epsilon(Tolerance));
-
-    // Check volumetric strain at centroid
-    const double volumetric_strain = 0.2;
-    REQUIRE(particle->volumetric_strain_centroid(phase) ==
-            Approx(volumetric_strain).epsilon(Tolerance));
-
-    // Check updated pressure
-    const double K = 8333333.333333333;
-    REQUIRE(particle->pressure(phase) ==
-            Approx(-K * volumetric_strain).epsilon(Tolerance));
-
-    // Update volume strain rate
-    REQUIRE(particle->volume(phase) == Approx(1.0).epsilon(Tolerance));
-    REQUIRE(particle->update_volume_strainrate(phase, dt) == true);
-    REQUIRE(particle->volume(phase) == Approx(1.2).epsilon(Tolerance));
-
-    // Compute stress
-    REQUIRE(particle->compute_stress(phase) == true);
-
-    Eigen::Matrix<double, 6, 1> stress;
-    // clang-format off
-    stress <<  721153.8461538460 * 2.,
-              1682692.3076923075 * 2.,
-               721153.8461538460 * 2.,
-                96153.8461538462 * 2.,
-                    0.0000000000 * 2.,
-                    0.0000000000 * 2.;
-    // clang-format on
-    // Check stress
-    for (unsigned i = 0; i < stress.rows(); ++i)
-      REQUIRE(particle->stress(phase)(i) ==
-              Approx(stress(i)).epsilon(Tolerance));
-
-    // Check body force
-    Eigen::Matrix<double, 2, 1> gravity;
-    gravity << 0., -9.81;
-
-    particle->map_body_force(phase, gravity);
-
-    // Body force
-    Eigen::Matrix<double, 4, 2> body_force;
-    // clang-format off
-    body_force << 0., -5518.125,
-                  0., -1839.375,
-                  0.,  -613.125,
-                  0., -1839.375;
-    // clang-format on
-
-    // Check nodal body force
-    for (unsigned i = 0; i < body_force.rows(); ++i)
-      for (unsigned j = 0; j < body_force.cols(); ++j)
-        REQUIRE(nodes[i]->external_force(phase)[j] ==
-                Approx(body_force(i, j)).epsilon(Tolerance));
-
-    // Check traction force
-    double traction = 7.68;
-    const unsigned direction = 1;
-    // Assign volume
-    REQUIRE(particle->assign_volume(Phase, 0.0) == false);
-    REQUIRE(particle->assign_volume(Phase, -5.0) == false);
-    REQUIRE(particle->assign_volume(Phase, 2.0) == true);
-    // Assign traction to particle
-    particle->assign_traction(phase, direction, traction);
-    // Map traction force
-    particle->map_traction_force(phase);
-
-    // Traction force
-    Eigen::Matrix<double, 4, 2> traction_force;
-    // shapefn * volume / size_(dir) * traction
-    // clang-format off
-    traction_force << 0., 0.5625 * 1.414213562 * 7.68,
-                      0., 0.1875 * 1.414213562 * 7.68,
-                      0., 0.0625 * 1.414213562 * 7.68,
-                      0., 0.1875 * 1.414213562 * 7.68;
-    // clang-format on
-    // Add previous external body force
-    traction_force += body_force;
-
-    // Check nodal traction force
-    for (unsigned i = 0; i < traction_force.rows(); ++i)
-      for (unsigned j = 0; j < traction_force.cols(); ++j)
-        REQUIRE(nodes[i]->external_force(phase)[j] ==
-                Approx(traction_force(i, j)).epsilon(Tolerance));
-    // Reset traction
-    particle->assign_traction(phase, direction, -traction);
-    // Map traction force
-    particle->map_traction_force(phase);
-    // Check nodal external force
-    for (unsigned i = 0; i < traction_force.rows(); ++i)
-      for (unsigned j = 0; j < traction_force.cols(); ++j)
-        REQUIRE(nodes[i]->external_force(phase)[j] ==
-                Approx(body_force(i, j)).epsilon(Tolerance));
-
-    // Internal force
-    Eigen::Matrix<double, 4, 2> internal_force;
-    // clang-format off
-    internal_force <<  1225961.538461538,  2668269.23076923,
-                      -1033653.846153846,  697115.3846153845,
-                      -408653.8461538461, -889423.0769230769,
-                       216346.1538461538, -2475961.538461538;
-    // clang-format on
-
-    // Map particle internal force
-    particle->assign_volume(Phase, 1.0);
-    REQUIRE(particle->map_internal_force(phase) == true);
-
-    // Check nodal internal force
-    for (unsigned i = 0; i < internal_force.rows(); ++i)
-      for (unsigned j = 0; j < internal_force.cols(); ++j)
-        REQUIRE(nodes[i]->internal_force(phase)[j] ==
-                Approx(internal_force(i, j)).epsilon(Tolerance));
-
-    // Calculate nodal acceleration and velocity
-    for (const auto& node : nodes)
-      node->compute_acceleration_velocity(phase, dt);
-
-    // Check nodal velocity
-    // clang-format off
-    nodal_velocity <<  217.9487179487179,  474.3779743589742,
-                      -551.2820512820512,  372.8138717948718,
-                      -653.8461538461538, -1421.057923076923,
-                       115.3846153846153, -1317.49382051282;
-    // clang-format on
-    // Check nodal velocity
-    for (unsigned i = 0; i < nodal_velocity.rows(); ++i)
-      for (unsigned j = 0; j < nodal_velocity.cols(); ++j)
-        REQUIRE(nodes[i]->velocity(phase)[j] ==
-                Approx(nodal_velocity(i, j)).epsilon(Tolerance));
-
-    // Check nodal acceleration
-    Eigen::Matrix<double, 4, 2> nodal_acceleration;
-    // clang-format off
-<<<<<<< HEAD
-    nodal_acceleration <<  2179.487179487179, 4733.779743589742, 
-                          -5512.820512820512, 3708.138717948717, 
-                          -6538.461538461537, -14240.57923076923, 
-=======
-    nodal_acceleration <<  2179.487179487179, 4733.779743589742,
-                          -5512.820512820512, 3708.138717948717,
-                          -6538.461538461537, -14240.57923076923,
->>>>>>> 5959c8fc
-                           1153.846153846153, -13214.9382051282;
-    // clang-format on
-    // Check nodal acceleration
-    for (unsigned i = 0; i < nodal_acceleration.rows(); ++i)
-      for (unsigned j = 0; j < nodal_acceleration.cols(); ++j)
-        REQUIRE(nodes[i]->acceleration(phase)[j] ==
-                Approx(nodal_acceleration(i, j)).epsilon(Tolerance));
-    // Approx(nodal_velocity(i, j) / dt).epsilon(Tolerance));
-
-    // Check original particle coordinates
-    coords << 0.75, 0.75;
-    coordinates = particle->coordinates();
-    for (unsigned i = 0; i < coordinates.size(); ++i)
-      REQUIRE(coordinates(i) == Approx(coords(i)).epsilon(Tolerance));
-
-    // Compute updated particle location
-    REQUIRE(particle->compute_updated_position(phase, dt) == true);
-    // Check particle velocity
-    velocity << 0., 0.019;
-    for (unsigned i = 0; i < velocity.size(); ++i)
-      REQUIRE(particle->velocity(Phase)(i) ==
-              Approx(velocity(i)).epsilon(Tolerance));
-
-    // Updated particle coordinate
-    coords << 0.75, .8394;
-    // Check particle coordinates
-    coordinates = particle->coordinates();
-    for (unsigned i = 0; i < coordinates.size(); ++i)
-      REQUIRE(coordinates(i) == Approx(coords(i)).epsilon(Tolerance));
-
-    // Compute updated particle location from nodal velocity
-    REQUIRE(particle->compute_updated_position_velocity(phase, dt) == true);
-    // Check particle velocity
-    velocity << 0., 0.894;
-    for (unsigned i = 0; i < velocity.size(); ++i)
-      REQUIRE(particle->velocity(Phase)(i) ==
-              Approx(velocity(i)).epsilon(Tolerance));
-
-    // Updated particle coordinate
-    coords << 0.75, .9288;
-    // Check particle coordinates
-    coordinates = particle->coordinates();
-    for (unsigned i = 0; i < coordinates.size(); ++i)
-      REQUIRE(coordinates(i) == Approx(coords(i)).epsilon(Tolerance));
-  }
-
-  SECTION("Check assign material to particle") {
-    // Add particle
-    mpm::Index id = 0;
-    coords << 0.75, 0.75;
-    auto particle = std::make_shared<mpm::Particle<Dim, Nphases>>(id, coords);
-
-    unsigned mid = 0;
-    // Initialise material
-    Json jmaterial;
-    jmaterial["density"] = 1000.;
-    jmaterial["youngs_modulus"] = 1.0E+7;
-    jmaterial["poisson_ratio"] = 0.3;
-
-    auto material =
-        Factory<mpm::Material<Dim>, unsigned, const Json&>::instance()->create(
-            "LinearElastic2D", std::move(mid), jmaterial);
-    REQUIRE(material->id() == 0);
-
-    // Check if particle can be assigned a material is null
-    REQUIRE(particle->assign_material(nullptr) == false);
-
-    // Assign material to particle
-    REQUIRE(particle->assign_material(material) == true);
-  }
-
-  SECTION("Check particle properties") {
-    mpm::Index id = 0;
-    const double Tolerance = 1.E-7;
-    std::shared_ptr<mpm::ParticleBase<Dim>> particle =
-        std::make_shared<mpm::Particle<Dim, Nphases>>(id, coords);
-
-    // Check mass
-    REQUIRE(particle->mass(Phase) == Approx(0.0).epsilon(Tolerance));
-    double mass = 100.5;
-    particle->assign_mass(Phase, mass);
-    REQUIRE(particle->mass(Phase) == Approx(100.5).epsilon(Tolerance));
-
-    // Check stress
-    Eigen::Matrix<double, 6, 1> stress;
-    for (unsigned i = 0; i < stress.size(); ++i) stress(i) = 17.52;
-
-    for (unsigned i = 0; i < stress.size(); ++i)
-      REQUIRE(particle->stress(Phase)(i) == Approx(0.).epsilon(Tolerance));
-
-    // Check velocity
-    Eigen::VectorXd velocity;
-    velocity.resize(Dim);
-    for (unsigned i = 0; i < velocity.size(); ++i) velocity(i) = 19.745;
-
-    for (unsigned i = 0; i < velocity.size(); ++i)
-      REQUIRE(particle->velocity(Phase)(i) == Approx(0.).epsilon(Tolerance));
-
-    REQUIRE(particle->assign_velocity(Phase, velocity) == true);
-    for (unsigned i = 0; i < velocity.size(); ++i)
-      REQUIRE(particle->velocity(Phase)(i) ==
-              Approx(19.745).epsilon(Tolerance));
-
-    // Check for incorrect phase in velocity
-    unsigned bad_phase = 1;
-    REQUIRE(particle->assign_velocity(bad_phase, velocity) == false);
-
-    // Assign volume
-    REQUIRE(particle->assign_volume(Phase, 0.0) == false);
-    REQUIRE(particle->assign_volume(Phase, -5.0) == false);
-    REQUIRE(particle->assign_volume(Phase, 2.0) == true);
-    // Check volume
-    REQUIRE(particle->volume(Phase) == Approx(2.0).epsilon(Tolerance));
-    // Traction
-    double traction = 65.32;
-    const unsigned Direction = 1;
-    // Check traction
-    for (unsigned i = 0; i < Dim; ++i)
-      REQUIRE(particle->traction(Phase)(i) == Approx(0.).epsilon(Tolerance));
-
-    REQUIRE(particle->assign_traction(Phase, Direction, traction) == true);
-
-    // Calculate traction force = traction * volume / spacing
-    traction *= 2.0 / (std::pow(2.0, 1. / Dim));
-
-    for (unsigned i = 0; i < Dim; ++i) {
-      if (i == Direction)
-        REQUIRE(particle->traction(Phase)(i) ==
-                Approx(traction).epsilon(Tolerance));
-      else
-        REQUIRE(particle->traction(Phase)(i) == Approx(0.).epsilon(Tolerance));
-    }
-
-    // Check for incorrect direction / phase
-    const unsigned wrong_dir = 4;
-    REQUIRE(particle->assign_traction(Phase, wrong_dir, traction) == false);
-
-    // Check again to ensure value hasn't been updated
-    for (unsigned i = 0; i < Dim; ++i) {
-      if (i == Direction)
-        REQUIRE(particle->traction(Phase)(i) ==
-                Approx(traction).epsilon(Tolerance));
-      else
-        REQUIRE(particle->traction(Phase)(i) == Approx(0.).epsilon(Tolerance));
-    }
-  }
-
-  // Check initialise particle from HDF5 file
-  SECTION("Check initialise particle HDF5") {
-    mpm::Index id = 0;
-    const double Tolerance = 1.E-7;
-    std::shared_ptr<mpm::ParticleBase<Dim>> particle =
-        std::make_shared<mpm::Particle<Dim, Nphases>>(id, coords);
-
-    mpm::HDF5Particle h5_particle;
-    h5_particle.id = 13;
-    h5_particle.mass = 501.5;
-
-    Eigen::Vector3d coords;
-    coords << 1., 2., 3.;
-    h5_particle.coord_x = coords[0];
-    h5_particle.coord_y = coords[1];
-    h5_particle.coord_z = coords[2];
-
-    Eigen::Vector3d lsize;
-    lsize << 0.25, 0.5, 0.75;
-    h5_particle.nsize_x = lsize[0];
-    h5_particle.nsize_y = lsize[1];
-    h5_particle.nsize_z = lsize[2];
-
-    Eigen::Vector3d velocity;
-    velocity << 1.5, 2.5, 3.5;
-    h5_particle.velocity_x = velocity[0];
-    h5_particle.velocity_y = velocity[1];
-    h5_particle.velocity_z = velocity[2];
-
-    Eigen::Matrix<double, 6, 1> stress;
-    stress << 11.5, -12.5, 13.5, 14.5, -15.5, 16.5;
-    h5_particle.stress_xx = stress[0];
-    h5_particle.stress_yy = stress[1];
-    h5_particle.stress_zz = stress[2];
-    h5_particle.tau_xy = stress[3];
-    h5_particle.tau_yz = stress[4];
-    h5_particle.tau_xz = stress[5];
-
-    Eigen::Matrix<double, 6, 1> strain;
-    strain << 0.115, -0.125, 0.135, 0.145, -0.155, 0.165;
-    h5_particle.strain_xx = strain[0];
-    h5_particle.strain_yy = strain[1];
-    h5_particle.strain_zz = strain[2];
-    h5_particle.gamma_xy = strain[3];
-    h5_particle.gamma_yz = strain[4];
-    h5_particle.gamma_xz = strain[5];
-
-    h5_particle.epsilon_v = strain.head(Dim).sum();
-
-    h5_particle.status = true;
-
-    // Reinitialise particle from HDF5 data
-    REQUIRE(particle->initialise_particle(h5_particle) == true);
-
-    // Check particle id
-    REQUIRE(particle->id() == h5_particle.id);
-    // Check particle mass
-    REQUIRE(particle->mass(Phase) == h5_particle.mass);
-    // Check particle status
-    REQUIRE(particle->status() == h5_particle.status);
-
-    // Check for coordinates
-    auto coordinates = particle->coordinates();
-    REQUIRE(coordinates.size() == Dim);
-    for (unsigned i = 0; i < coordinates.size(); ++i)
-      REQUIRE(coordinates(i) == Approx(coords(i)).epsilon(Tolerance));
-
-    // Check for size
-    auto size = particle->natural_size();
-    REQUIRE(size.size() == Dim);
-    for (unsigned i = 0; i < size.size(); ++i)
-      REQUIRE(size(i) == Approx(lsize(i)).epsilon(Tolerance));
-
-    // Check velocity
-    auto pvelocity = particle->velocity(Phase);
-    REQUIRE(pvelocity.size() == Dim);
-    for (unsigned i = 0; i < Dim; ++i)
-      REQUIRE(pvelocity(i) == Approx(velocity(i)).epsilon(Tolerance));
-
-    // Check stress
-    auto pstress = particle->stress(Phase);
-    REQUIRE(pstress.size() == stress.size());
-    for (unsigned i = 0; i < stress.size(); ++i)
-      REQUIRE(pstress(i) == Approx(stress(i)).epsilon(Tolerance));
-
-    // Check strain
-    auto pstrain = particle->strain(Phase);
-    REQUIRE(pstrain.size() == strain.size());
-    for (unsigned i = 0; i < strain.size(); ++i)
-      REQUIRE(pstrain(i) == Approx(strain(i)).epsilon(Tolerance));
-
-    // Check particle volumetric strain centroid
-    REQUIRE(particle->volumetric_strain_centroid(Phase) ==
-            h5_particle.epsilon_v);
-  }
-}
-
-//! \brief Check particle class for 3D case
-TEST_CASE("Particle is checked for 3D case", "[particle][3D]") {
-  // Dimension
-  const unsigned Dim = 3;
-  // Dimension
-  const unsigned Dof = 6;
-  // Nnumber of phases
-  const unsigned Nphases = 1;
-  // Phase
-  const unsigned Phase = 0;
-  // Number of nodes per cell
-  const unsigned Nnodes = 8;
-  // Tolerance
-  const double Tolerance = 1.E-7;
-
-  // Coordinates
-  Eigen::Vector3d coords;
-  coords.setZero();
-
-  //! Check for id = 0
-  SECTION("Particle id is zero") {
-    mpm::Index id = 0;
-    std::shared_ptr<mpm::ParticleBase<Dim>> particle =
-        std::make_shared<mpm::Particle<Dim, Nphases>>(id, coords);
-    REQUIRE(particle->id() == 0);
-    REQUIRE(particle->status() == true);
-  }
-
-  SECTION("Particle id is positive") {
-    //! Check for id is a positive value
-    mpm::Index id = std::numeric_limits<mpm::Index>::max();
-    std::shared_ptr<mpm::ParticleBase<Dim>> particle =
-        std::make_shared<mpm::Particle<Dim, Nphases>>(id, coords);
-    REQUIRE(particle->id() == std::numeric_limits<mpm::Index>::max());
-    REQUIRE(particle->status() == true);
-  }
-
-  //! Construct with id, coordinates and status
-  SECTION("Particle with id, coordinates, and status") {
-    mpm::Index id = 0;
-    bool status = true;
-    std::shared_ptr<mpm::ParticleBase<Dim>> particle =
-        std::make_shared<mpm::Particle<Dim, Nphases>>(id, coords, status);
-    REQUIRE(particle->id() == 0);
-    REQUIRE(particle->status() == true);
-    particle->assign_status(false);
-    REQUIRE(particle->status() == false);
-  }
-
-  //! Test coordinates function
-  SECTION("coordinates function is checked") {
-    mpm::Index id = 0;
-    // Create particle
-    std::shared_ptr<mpm::ParticleBase<Dim>> particle =
-        std::make_shared<mpm::Particle<Dim, Nphases>>(id, coords);
-
-    //! Check for coordinates being zero
-    auto coordinates = particle->coordinates();
-    for (unsigned i = 0; i < coordinates.size(); ++i)
-      REQUIRE(coordinates(i) == Approx(coords(i)).epsilon(Tolerance));
-    REQUIRE(coordinates.size() == Dim);
-
-    //! Check for negative value of coordinates
-    for (unsigned i = 0; i < coordinates.size(); ++i)
-      coords(i) = -1. * std::numeric_limits<double>::max();
-    particle->assign_coordinates(coords);
-    coordinates = particle->coordinates();
-    for (unsigned i = 0; i < coordinates.size(); ++i)
-      REQUIRE(coordinates(i) == Approx(coords(i)).epsilon(Tolerance));
-
-    REQUIRE(coordinates.size() == Dim);
-
-    //! Check for positive value of coordinates
-    for (unsigned i = 0; i < coordinates.size(); ++i)
-      coords(i) = std::numeric_limits<double>::max();
-    particle->assign_coordinates(coords);
-    coordinates = particle->coordinates();
-    for (unsigned i = 0; i < coordinates.size(); ++i)
-      REQUIRE(coordinates(i) == Approx(coords(i)).epsilon(Tolerance));
-
-    REQUIRE(coordinates.size() == Dim);
-  }
-
-  //! Test assign cell pointer to particle
-  SECTION("Add a pointer to a cell to particle") {
-    // Add particle
-    mpm::Index id = 0;
-    coords << 1.5, 1.5, 1.5;
-<<<<<<< HEAD
-    std::shared_ptr<mpm::ParticleBase<Dim>> particle =
-        std::make_shared<mpm::Particle<Dim, Nphases>>(id, coords);
-
-=======
-    std::shared_ptr<mpm::ParticleBase<Dim>> particle =
-        std::make_shared<mpm::Particle<Dim, Nphases>>(id, coords);
-
-    // Check particle coordinates
-    auto coordinates = particle->coordinates();
-    for (unsigned i = 0; i < coordinates.size(); ++i)
-      REQUIRE(coordinates(i) == Approx(coords(i)).epsilon(Tolerance));
-
-    // Assign hexahedron shape function
-    std::shared_ptr<mpm::Element<Dim>> element =
-        std::make_shared<mpm::HexahedronElement<Dim, 8>>();
-
-    // Create cell
-    auto cell = std::make_shared<mpm::Cell<Dim>>(10, Nnodes, element);
-    // Add nodes
-    coords << 0, 0, 0;
-    std::shared_ptr<mpm::NodeBase<Dim>> node0 =
-        std::make_shared<mpm::Node<Dim, Dof, Nphases>>(0, coords);
-
-    coords << 2, 0, 0;
-    std::shared_ptr<mpm::NodeBase<Dim>> node1 =
-        std::make_shared<mpm::Node<Dim, Dof, Nphases>>(1, coords);
-
-    coords << 2, 2, 0;
-    std::shared_ptr<mpm::NodeBase<Dim>> node2 =
-        std::make_shared<mpm::Node<Dim, Dof, Nphases>>(2, coords);
-
-    coords << 0, 2, 0;
-    std::shared_ptr<mpm::NodeBase<Dim>> node3 =
-        std::make_shared<mpm::Node<Dim, Dof, Nphases>>(3, coords);
-
-    coords << 0, 0, 2;
-    std::shared_ptr<mpm::NodeBase<Dim>> node4 =
-        std::make_shared<mpm::Node<Dim, Dof, Nphases>>(4, coords);
-
-    coords << 2, 0, 2;
-    std::shared_ptr<mpm::NodeBase<Dim>> node5 =
-        std::make_shared<mpm::Node<Dim, Dof, Nphases>>(5, coords);
-
-    coords << 2, 2, 2;
-    std::shared_ptr<mpm::NodeBase<Dim>> node6 =
-        std::make_shared<mpm::Node<Dim, Dof, Nphases>>(6, coords);
-
-    coords << 0, 2, 2;
-    std::shared_ptr<mpm::NodeBase<Dim>> node7 =
-        std::make_shared<mpm::Node<Dim, Dof, Nphases>>(7, coords);
-
-    coords << 0, 0, 4;
-    std::shared_ptr<mpm::NodeBase<Dim>> node8 =
-        std::make_shared<mpm::Node<Dim, Dof, Nphases>>(4, coords);
-
-    coords << 2, 0, 4;
-    std::shared_ptr<mpm::NodeBase<Dim>> node9 =
-        std::make_shared<mpm::Node<Dim, Dof, Nphases>>(5, coords);
-
-    coords << 2, 2, 4;
-    std::shared_ptr<mpm::NodeBase<Dim>> node10 =
-        std::make_shared<mpm::Node<Dim, Dof, Nphases>>(6, coords);
-
-    coords << 0, 2, 4;
-    std::shared_ptr<mpm::NodeBase<Dim>> node11 =
-        std::make_shared<mpm::Node<Dim, Dof, Nphases>>(7, coords);
-
-    cell->add_node(0, node0);
-    cell->add_node(1, node1);
-    cell->add_node(2, node2);
-    cell->add_node(3, node3);
-    cell->add_node(4, node4);
-    cell->add_node(5, node5);
-    cell->add_node(6, node6);
-    cell->add_node(7, node7);
-    REQUIRE(cell->nnodes() == 8);
-
-    // Initialise cell properties
-    cell->initialise();
-
-    // Check if cell is initialised
-    REQUIRE(cell->is_initialised() == true);
-
-    // Add cell to particle
-    REQUIRE(cell->status() == false);
-    // Check particle cell status
-    REQUIRE(particle->cell_ptr() == false);
-    // Assign cell id
-    REQUIRE(particle->assign_cell_id(10) == true);
-    // Require cell id
-    REQUIRE(particle->cell_id() == 10);
-    // Assign a very large cell id
-    REQUIRE(particle->assign_cell_id(std::numeric_limits<mpm::Index>::max()) ==
-            false);
-    // Require cell id
-    REQUIRE(particle->cell_id() == 10);
-    // Assign particle to cell
-    REQUIRE(particle->assign_cell(cell) == true);
-    // Assign cell id again
-    REQUIRE(particle->assign_cell_id(10) == false);
-    // Check particle cell status
-    REQUIRE(particle->cell_ptr() == true);
-    // Check cell status on addition of particle
-    REQUIRE(cell->status() == true);
-
-    // Create cell
-    auto cell2 = std::make_shared<mpm::Cell<Dim>>(20, Nnodes, element);
-
-    cell2->add_node(0, node4);
-    cell2->add_node(1, node5);
-    cell2->add_node(2, node6);
-    cell2->add_node(3, node7);
-    cell2->add_node(4, node8);
-    cell2->add_node(5, node9);
-    cell2->add_node(6, node10);
-    cell2->add_node(7, node11);
-    REQUIRE(cell2->nnodes() == 8);
-
-    // Initialise cell2 properties
-    cell2->initialise();
-
-    // Check if cell2 is initialised
-    REQUIRE(cell2->is_initialised() == true);
-
-    // Add cell2 to particle
-    REQUIRE(cell2->status() == false);
-    // Assign particle to cell2
-    REQUIRE(particle->assign_cell(cell2) == false);
-    // Check cell2 status for failed addition of particle
-    REQUIRE(cell2->status() == false);
-    // Check cell status because this should not have removed the particle
-    REQUIRE(cell->status() == true);
-
-    // Remove assigned cell
-    particle->remove_cell();
-    REQUIRE(particle->assign_cell(cell) == true);
-  }
-
-  //! Test initialise particle stresses
-  SECTION("Particle with initial stress") {
-    mpm::Index id = 0;
-    const double Tolerance = 1.E-7;
-    bool status = true;
-    std::shared_ptr<mpm::ParticleBase<Dim>> particle =
-        std::make_shared<mpm::Particle<Dim, Nphases>>(id, coords, status);
-    Eigen::Matrix<double, 6, 1> stress =
-        Eigen::Matrix<double, 6, 1>::Constant(5.7);
-    const unsigned phase = 0;
-    particle->initial_stress(phase, stress);
-    REQUIRE(particle->stress(phase).size() == stress.size());
-    auto pstress = particle->stress(phase);
-    for (unsigned i = 0; i < pstress.size(); ++i)
-      REQUIRE(pstress[i] == Approx(stress[i]).epsilon(Tolerance));
-  }
-
-  //! Test particles velocity constraints
-  SECTION("Particle with velocity constraints") {
-    mpm::Index id = 0;
-    const double Tolerance = 1.E-7;
-    bool status = true;
-    std::shared_ptr<mpm::ParticleBase<Dim>> particle =
-        std::make_shared<mpm::Particle<Dim, Nphases>>(id, coords, status);
-    const unsigned phase = 0;
-
-    // Apply particles velocity constraints
-    REQUIRE(particle->assign_particle_velocity_constraint(0, 10.5) == true);
-    REQUIRE(particle->assign_particle_velocity_constraint(1, -12.5) == true);
-    REQUIRE(particle->assign_particle_velocity_constraint(2, 14.5) == true);
-    // Check out of bounds condition
-    REQUIRE(particle->assign_particle_velocity_constraint(3, 0) == false);
-
-    // Apply constraints
-    particle->apply_particle_velocity_constraints();
-
-    // Check apply constraints
-    REQUIRE(particle->velocity(Phase)(0) == Approx(10.5).epsilon(Tolerance));
-    REQUIRE(particle->velocity(Phase)(1) == Approx(-12.5).epsilon(Tolerance));
-    REQUIRE(particle->velocity(Phase)(2) == Approx(14.5).epsilon(Tolerance));
-  }
-
-  //! Test particle, cell and node functions
-  SECTION("Test particle, cell and node functions") {
-    // Add particle
-    mpm::Index id = 0;
-    coords << 1.5, 1.5, 1.5;
-    std::shared_ptr<mpm::ParticleBase<Dim>> particle =
-        std::make_shared<mpm::Particle<Dim, Nphases>>(id, coords);
-
-    // Phase
-    const unsigned phase = 0;
-    // Time-step
-    const double dt = 0.1;
-
->>>>>>> 5959c8fc
-    // Check particle coordinates
-    auto coordinates = particle->coordinates();
-    for (unsigned i = 0; i < coordinates.size(); ++i)
-      REQUIRE(coordinates(i) == Approx(coords(i)).epsilon(Tolerance));
-
-    // Assign hexahedron shape function
-    std::shared_ptr<mpm::Element<Dim>> element =
-        std::make_shared<mpm::HexahedronElement<Dim, 8>>();
-
-    // Create cell
-    auto cell = std::make_shared<mpm::Cell<Dim>>(10, Nnodes, element);
-    // Add nodes
-    coords << 0, 0, 0;
-    std::shared_ptr<mpm::NodeBase<Dim>> node0 =
-        std::make_shared<mpm::Node<Dim, Dof, Nphases>>(0, coords);
-
-    coords << 2, 0, 0;
-    std::shared_ptr<mpm::NodeBase<Dim>> node1 =
-        std::make_shared<mpm::Node<Dim, Dof, Nphases>>(1, coords);
-
-    coords << 2, 2, 0;
-    std::shared_ptr<mpm::NodeBase<Dim>> node2 =
-        std::make_shared<mpm::Node<Dim, Dof, Nphases>>(2, coords);
-
-    coords << 0, 2, 0;
-    std::shared_ptr<mpm::NodeBase<Dim>> node3 =
-        std::make_shared<mpm::Node<Dim, Dof, Nphases>>(3, coords);
-
-    coords << 0, 0, 2;
-    std::shared_ptr<mpm::NodeBase<Dim>> node4 =
-        std::make_shared<mpm::Node<Dim, Dof, Nphases>>(4, coords);
-
-    coords << 2, 0, 2;
-    std::shared_ptr<mpm::NodeBase<Dim>> node5 =
-        std::make_shared<mpm::Node<Dim, Dof, Nphases>>(5, coords);
-
-    coords << 2, 2, 2;
-    std::shared_ptr<mpm::NodeBase<Dim>> node6 =
-        std::make_shared<mpm::Node<Dim, Dof, Nphases>>(6, coords);
-
-    coords << 0, 2, 2;
-    std::shared_ptr<mpm::NodeBase<Dim>> node7 =
-        std::make_shared<mpm::Node<Dim, Dof, Nphases>>(7, coords);
-
-<<<<<<< HEAD
-    coords << 0, 0, 4;
-    std::shared_ptr<mpm::NodeBase<Dim>> node8 =
-        std::make_shared<mpm::Node<Dim, Dof, Nphases>>(4, coords);
-
-    coords << 2, 0, 4;
-    std::shared_ptr<mpm::NodeBase<Dim>> node9 =
-        std::make_shared<mpm::Node<Dim, Dof, Nphases>>(5, coords);
-
-    coords << 2, 2, 4;
-    std::shared_ptr<mpm::NodeBase<Dim>> node10 =
-        std::make_shared<mpm::Node<Dim, Dof, Nphases>>(6, coords);
-
-    coords << 0, 2, 4;
-    std::shared_ptr<mpm::NodeBase<Dim>> node11 =
-        std::make_shared<mpm::Node<Dim, Dof, Nphases>>(7, coords);
-=======
-    std::vector<std::shared_ptr<mpm::NodeBase<Dim>>> nodes;
-    nodes.emplace_back(node0);
-    nodes.emplace_back(node1);
-    nodes.emplace_back(node2);
-    nodes.emplace_back(node3);
-    nodes.emplace_back(node4);
-    nodes.emplace_back(node5);
-    nodes.emplace_back(node6);
-    nodes.emplace_back(node7);
->>>>>>> 5959c8fc
-
-    cell->add_node(0, node0);
-    cell->add_node(1, node1);
-    cell->add_node(2, node2);
-    cell->add_node(3, node3);
-    cell->add_node(4, node4);
-    cell->add_node(5, node5);
-    cell->add_node(6, node6);
-    cell->add_node(7, node7);
-    REQUIRE(cell->nnodes() == 8);
-
-    // Initialise cell properties
-    cell->initialise();
-
-    // Check if cell is initialised
-    REQUIRE(cell->is_initialised() == true);
-
-    // Add cell to particle
-    REQUIRE(cell->status() == false);
-<<<<<<< HEAD
-    // Check particle cell status
-    REQUIRE(particle->cell_ptr() == false);
-    // Assign cell id
-    REQUIRE(particle->assign_cell_id(10) == true);
-    // Require cell id
-    REQUIRE(particle->cell_id() == 10);
-    // Assign a very large cell id
-    REQUIRE(particle->assign_cell_id(std::numeric_limits<mpm::Index>::max()) ==
-            false);
-    // Require cell id
-    REQUIRE(particle->cell_id() == 10);
-    // Assign particle to cell
-    REQUIRE(particle->assign_cell(cell) == true);
-    // Assign cell id again
-    REQUIRE(particle->assign_cell_id(10) == false);
-    // Check particle cell status
-    REQUIRE(particle->cell_ptr() == true);
-    // Check cell status on addition of particle
-    REQUIRE(cell->status() == true);
-
-    // Create cell
-    auto cell2 = std::make_shared<mpm::Cell<Dim>>(20, Nnodes, element);
-
-    cell2->add_node(0, node4);
-    cell2->add_node(1, node5);
-    cell2->add_node(2, node6);
-    cell2->add_node(3, node7);
-    cell2->add_node(4, node8);
-    cell2->add_node(5, node9);
-    cell2->add_node(6, node10);
-    cell2->add_node(7, node11);
-    REQUIRE(cell2->nnodes() == 8);
-
-    // Initialise cell2 properties
-    cell2->initialise();
-
-    // Check if cell2 is initialised
-    REQUIRE(cell2->is_initialised() == true);
-
-    // Add cell2 to particle
-    REQUIRE(cell2->status() == false);
-    // Assign particle to cell2
-    REQUIRE(particle->assign_cell(cell2) == false);
-    // Check cell2 status for failed addition of particle
-    REQUIRE(cell2->status() == false);
-    // Check cell status because this should not have removed the particle
-    REQUIRE(cell->status() == true);
-
-    // Remove assigned cell
-    particle->remove_cell();
-    REQUIRE(particle->assign_cell(cell) == true);
-  }
-
-  //! Test initialise particle stresses
-  SECTION("Particle with initial stress") {
-    mpm::Index id = 0;
-    const double Tolerance = 1.E-7;
-    bool status = true;
-    std::shared_ptr<mpm::ParticleBase<Dim>> particle =
-        std::make_shared<mpm::Particle<Dim, Nphases>>(id, coords, status);
-    Eigen::Matrix<double, 6, 1> stress =
-        Eigen::Matrix<double, 6, 1>::Constant(5.7);
-    const unsigned phase = 0;
-    particle->initial_stress(phase, stress);
-    REQUIRE(particle->stress(phase).size() == stress.size());
-    auto pstress = particle->stress(phase);
-    for (unsigned i = 0; i < pstress.size(); ++i)
-      REQUIRE(pstress[i] == Approx(stress[i]).epsilon(Tolerance));
-  }
-
-  //! Test particle, cell and node functions
-  SECTION("Test particle, cell and node functions") {
-    // Add particle
-    mpm::Index id = 0;
-    coords << 1.5, 1.5, 1.5;
-    std::shared_ptr<mpm::ParticleBase<Dim>> particle =
-        std::make_shared<mpm::Particle<Dim, Nphases>>(id, coords);
-
-    // Phase
-    const unsigned phase = 0;
-    // Time-step
-    const double dt = 0.1;
-
-    // Check particle coordinates
-    auto coordinates = particle->coordinates();
-    for (unsigned i = 0; i < coordinates.size(); ++i)
-      REQUIRE(coordinates(i) == Approx(coords(i)).epsilon(Tolerance));
-
-    // Assign hexahedron shape function
-    std::shared_ptr<mpm::Element<Dim>> element =
-        std::make_shared<mpm::HexahedronElement<Dim, 8>>();
-
-    // Create cell
-    auto cell = std::make_shared<mpm::Cell<Dim>>(10, Nnodes, element);
-    // Add nodes
-    coords << 0, 0, 0;
-    std::shared_ptr<mpm::NodeBase<Dim>> node0 =
-        std::make_shared<mpm::Node<Dim, Dof, Nphases>>(0, coords);
-
-    coords << 2, 0, 0;
-    std::shared_ptr<mpm::NodeBase<Dim>> node1 =
-        std::make_shared<mpm::Node<Dim, Dof, Nphases>>(1, coords);
-
-    coords << 2, 2, 0;
-    std::shared_ptr<mpm::NodeBase<Dim>> node2 =
-        std::make_shared<mpm::Node<Dim, Dof, Nphases>>(2, coords);
-
-    coords << 0, 2, 0;
-    std::shared_ptr<mpm::NodeBase<Dim>> node3 =
-        std::make_shared<mpm::Node<Dim, Dof, Nphases>>(3, coords);
-
-    coords << 0, 0, 2;
-    std::shared_ptr<mpm::NodeBase<Dim>> node4 =
-        std::make_shared<mpm::Node<Dim, Dof, Nphases>>(4, coords);
-
-    coords << 2, 0, 2;
-    std::shared_ptr<mpm::NodeBase<Dim>> node5 =
-        std::make_shared<mpm::Node<Dim, Dof, Nphases>>(5, coords);
-
-    coords << 2, 2, 2;
-    std::shared_ptr<mpm::NodeBase<Dim>> node6 =
-        std::make_shared<mpm::Node<Dim, Dof, Nphases>>(6, coords);
-
-    coords << 0, 2, 2;
-    std::shared_ptr<mpm::NodeBase<Dim>> node7 =
-        std::make_shared<mpm::Node<Dim, Dof, Nphases>>(7, coords);
-
-    std::vector<std::shared_ptr<mpm::NodeBase<Dim>>> nodes;
-    nodes.emplace_back(node0);
-    nodes.emplace_back(node1);
-    nodes.emplace_back(node2);
-    nodes.emplace_back(node3);
-    nodes.emplace_back(node4);
-    nodes.emplace_back(node5);
-    nodes.emplace_back(node6);
-    nodes.emplace_back(node7);
-
-    cell->add_node(0, node0);
-    cell->add_node(1, node1);
-    cell->add_node(2, node2);
-    cell->add_node(3, node3);
-    cell->add_node(4, node4);
-    cell->add_node(5, node5);
-    cell->add_node(6, node6);
-    cell->add_node(7, node7);
-    REQUIRE(cell->nnodes() == 8);
-
-    // Initialise cell properties
-    cell->initialise();
-
-    // Check if cell is initialised
-    REQUIRE(cell->is_initialised() == true);
-
-    // Add cell to particle
-    REQUIRE(cell->status() == false);
-=======
->>>>>>> 5959c8fc
-    // Check compute shape functions of a particle
-    REQUIRE(particle->compute_shapefn() == false);
-    // Compute reference location should throw
-    REQUIRE(particle->compute_reference_location() == false);
-    // Compute updated particle location should fail
-    REQUIRE(particle->compute_updated_position(phase, dt) == false);
-    // Compute updated particle location from nodal velocity should fail
-    REQUIRE(particle->compute_updated_position_velocity(phase, dt) == false);
-    // Compute volume
-    REQUIRE(particle->compute_volume(phase) == false);
-    // Update volume should fail
-    REQUIRE(particle->update_volume_strainrate(phase, dt) == false);
-
-    REQUIRE(particle->assign_cell(cell) == true);
-    REQUIRE(cell->status() == true);
-    REQUIRE(particle->cell_id() == 10);
-
-    // Check if cell is initialised
-    REQUIRE(cell->is_initialised() == true);
-
-    // Check compute shape functions of a particle
-    REQUIRE(particle->compute_shapefn() == true);
-
-    // Assign volume
-    REQUIRE(particle->assign_volume(Phase, 0.0) == false);
-    REQUIRE(particle->assign_volume(Phase, -5.0) == false);
-    REQUIRE(particle->assign_volume(Phase, 2.0) == true);
-    // Check volume
-    REQUIRE(particle->volume(Phase) == Approx(2.0).epsilon(Tolerance));
-    // Compute volume
-    REQUIRE(particle->compute_volume(Phase) == true);
-    // Check volume
-    REQUIRE(particle->volume(Phase) == Approx(8.0).epsilon(Tolerance));
-
-    // Check reference location
-    coords << 0.5, 0.5, 0.5;
-    REQUIRE(particle->compute_reference_location() == true);
-    auto ref_coordinates = particle->reference_location();
-    for (unsigned i = 0; i < ref_coordinates.size(); ++i)
-      REQUIRE(ref_coordinates(i) == Approx(coords(i)).epsilon(Tolerance));
-
-    // Assign material
-    unsigned mid = 0;
-    // Initialise material
-    Json jmaterial;
-    jmaterial["density"] = 1000.;
-    jmaterial["youngs_modulus"] = 1.0E+7;
-    jmaterial["poisson_ratio"] = 0.3;
-
-    auto material =
-        Factory<mpm::Material<Dim>, unsigned, const Json&>::instance()->create(
-            "LinearElastic3D", std::move(mid), jmaterial);
-
-    // Check compute mass before material and volume
-    REQUIRE(particle->compute_mass(phase) == false);
-
-    // Test compute stress before material assignment
-    REQUIRE(particle->compute_stress(phase) == false);
-
-    // Test compute internal force before material assignment
-    REQUIRE(particle->map_internal_force(phase) == false);
-
-    // Assign material properties
-    REQUIRE(particle->assign_material(material) == true);
-
-    // Compute volume
-    REQUIRE(particle->compute_volume(Phase) == true);
-
-    // Compute mass
-    REQUIRE(particle->compute_mass(phase) == true);
-    // Mass
-    REQUIRE(particle->mass(phase) == Approx(8000.).epsilon(Tolerance));
-
-    // Map particle mass to nodes
-    particle->assign_mass(phase, std::numeric_limits<double>::max());
-    REQUIRE(particle->map_mass_momentum_to_nodes(phase) == false);
-
-<<<<<<< HEAD
-=======
-    // Map particle pressure to nodes
-    REQUIRE(particle->map_pressure_to_nodes(phase) == false);
-
->>>>>>> 5959c8fc
-    // Assign mass to nodes
-    REQUIRE(particle->compute_reference_location() == true);
-    REQUIRE(particle->compute_shapefn() == true);
-
-    // Check velocity
-    Eigen::VectorXd velocity;
-    velocity.resize(Dim);
-    for (unsigned i = 0; i < velocity.size(); ++i) velocity(i) = i;
-    REQUIRE(particle->assign_velocity(Phase, velocity) == true);
-    for (unsigned i = 0; i < velocity.size(); ++i)
-      REQUIRE(particle->velocity(Phase)(i) == Approx(i).epsilon(Tolerance));
-
-    REQUIRE(particle->compute_mass(phase) == true);
-    REQUIRE(particle->map_mass_momentum_to_nodes(phase) == true);
-
-<<<<<<< HEAD
-=======
-    REQUIRE(particle->map_pressure_to_nodes(phase) == true);
-    REQUIRE(particle->compute_pressure_smoothing(phase) == true);
-
->>>>>>> 5959c8fc
     // Values of nodal mass
     std::array<double, 8> nodal_mass{125., 375.,  1125., 375.,
                                      375., 1125., 3375., 1125.};
@@ -2127,15 +1786,6 @@
 
     // Check nodal velocity
     // clang-format off
-<<<<<<< HEAD
-    nodal_velocity <<  490.3846153846152,  914.4615384615383, 1395.249769230769, 
-                      -240.3846153846155,  941.1025641025641, 1448.531820512821, 
-                      -214.7435897435898,   57.4871794871796, 1091.557461538462, 
-                       516.0256410256410,   32.8461538461539, 1042.275410256410, 
-                       541.6666666666666,  559.4871794871794, -148.032282051282, 
-                      -189.1025641025641,  586.1282051282051, -94.75023076923067, 
-                      -163.4615384615384, -297.4871794871795, -451.7245897435898, 
-=======
     nodal_velocity <<  490.3846153846152,  914.4615384615383, 1395.249769230769,
                       -240.3846153846155,  941.1025641025641, 1448.531820512821,
                       -214.7435897435898,   57.4871794871796, 1091.557461538462,
@@ -2143,7 +1793,6 @@
                        541.6666666666666,  559.4871794871794, -148.032282051282,
                       -189.1025641025641,  586.1282051282051, -94.75023076923067,
                       -163.4615384615384, -297.4871794871795, -451.7245897435898,
->>>>>>> 5959c8fc
                        567.3076923076923, -322.1282051282053, -501.0066410256412;
     // clang-format on
     // Check nodal velocity
@@ -2155,15 +1804,6 @@
     // Check nodal acceleration
     Eigen::Matrix<double, 8, 3> nodal_acceleration;
     // clang-format off
-<<<<<<< HEAD
-    nodal_acceleration << 4903.846153846152, 9134.615384615383, 13932.49769230769, 
-                         -2403.846153846155, 9391.025641025641, 14445.31820512821, 
-                         -2147.435897435898, 544.8717948717959, 10855.57461538462, 
-                          5160.256410256409, 288.461538461539,  10342.7541025641, 
-                          5416.666666666666, 5544.871794871794, -1580.32282051282, 
-                         -1891.025641025641, 5801.282051282051, -1067.502307692307, 
-                         -1634.615384615384, -3044.871794871795, -4657.245897435898, 
-=======
     nodal_acceleration << 4903.846153846152, 9134.615384615383, 13932.49769230769,
                          -2403.846153846155, 9391.025641025641, 14445.31820512821,
                          -2147.435897435898, 544.8717948717959, 10855.57461538462,
@@ -2171,7 +1811,6 @@
                           5416.666666666666, 5544.871794871794, -1580.32282051282,
                          -1891.025641025641, 5801.282051282051, -1067.502307692307,
                          -1634.615384615384, -3044.871794871795, -4657.245897435898,
->>>>>>> 5959c8fc
                           5673.076923076923, -3301.282051282052, -5170.066410256411;
     // clang-format on
     // Check nodal acceleration
