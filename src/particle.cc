#include "particle.h"
#include "factory.h"
#include "fluid_particle.h"
#include "particle_base.h"
#include "particle_twophase.h"

namespace mpm {
// ParticleType
std::map<std::string, int> ParticleType = {
<<<<<<< HEAD
    {"P2D", 0}, {"P3D", 1}, {"P2DFLUID", 2}, {"P3DFLUID", 3}};
std::map<int, std::string> ParticleTypeName = {
    {0, "P2D"}, {1, "P3D"}, {2, "P2DFLUID"}, {3, "P3DFLUID"}};
=======
    {"P2D", 0}, {"P3D", 1}, {"P2D2PHASE", 2}, {"P3D2PHASE", 3}};
std::map<int, std::string> ParticleTypeName = {
    {0, "P2D"}, {1, "P3D"}, {2, "P2D2PHASE"}, {3, "P3D2PHASE"}};
std::map<std::string, std::string> ParticleHDF5TypeName = {
    {"P2D", "particles"},
    {"P3D", "particles"},
    {"P2D2PHASE", "twophase_particles"},
    {"P3D2PHASE", "twophase_particles"}};
>>>>>>> d05373f7
}  // namespace mpm

// Particle2D (2 Dim)
static Register<mpm::ParticleBase<2>, mpm::Particle<2>, mpm::Index,
                const Eigen::Matrix<double, 2, 1>&>
    particle2d("P2D");

// Particle3D (3 Dim)
static Register<mpm::ParticleBase<3>, mpm::Particle<3>, mpm::Index,
                const Eigen::Matrix<double, 3, 1>&>
    particle3d("P3D");

<<<<<<< HEAD
// Single phase (fluid) particle2D (2 Dim)
static Register<mpm::ParticleBase<2>, mpm::FluidParticle<2>, mpm::Index,
                const Eigen::Matrix<double, 2, 1>&>
    particle2dfluid("P2DFLUID");

// Single phase (fluid) particle3D (3 Dim)
static Register<mpm::ParticleBase<3>, mpm::FluidParticle<3>, mpm::Index,
                const Eigen::Matrix<double, 3, 1>&>
    particle3dfluid("P3DFLUID");
=======
// Second phase particle2D (2 Dim)
static Register<mpm::ParticleBase<2>, mpm::TwoPhaseParticle<2>, mpm::Index,
                const Eigen::Matrix<double, 2, 1>&>
    particle2d2phase("P2D2PHASE");

// Second phase particle3D (3 Dim)
static Register<mpm::ParticleBase<3>, mpm::TwoPhaseParticle<3>, mpm::Index,
                const Eigen::Matrix<double, 3, 1>&>
    particle3d2phase("P3D2PHASE");
>>>>>>> d05373f7
<|MERGE_RESOLUTION|>--- conflicted
+++ resolved
@@ -6,21 +6,19 @@
 
 namespace mpm {
 // ParticleType
-std::map<std::string, int> ParticleType = {
-<<<<<<< HEAD
-    {"P2D", 0}, {"P3D", 1}, {"P2DFLUID", 2}, {"P3DFLUID", 3}};
+std::map<std::string, int> ParticleType = {{"P2D", 0},       {"P3D", 1},
+                                           {"P2DFLUID", 2},  {"P3DFLUID", 3},
+                                           {"P2D2PHASE", 4}, {"P3D2PHASE", 5}};
 std::map<int, std::string> ParticleTypeName = {
-    {0, "P2D"}, {1, "P3D"}, {2, "P2DFLUID"}, {3, "P3DFLUID"}};
-=======
-    {"P2D", 0}, {"P3D", 1}, {"P2D2PHASE", 2}, {"P3D2PHASE", 3}};
-std::map<int, std::string> ParticleTypeName = {
-    {0, "P2D"}, {1, "P3D"}, {2, "P2D2PHASE"}, {3, "P3D2PHASE"}};
+    {0, "P2D"},      {1, "P3D"},       {2, "P2DFLUID"},
+    {3, "P3DFLUID"}, {4, "P2D2PHASE"}, {5, "P3D2PHASE"}};
 std::map<std::string, std::string> ParticleHDF5TypeName = {
     {"P2D", "particles"},
     {"P3D", "particles"},
+    {"P2DFLUID", "fluid_particles"},
+    {"P3DFLUID", "fluid_particles"},
     {"P2D2PHASE", "twophase_particles"},
     {"P3D2PHASE", "twophase_particles"}};
->>>>>>> d05373f7
 }  // namespace mpm
 
 // Particle2D (2 Dim)
@@ -33,7 +31,6 @@
                 const Eigen::Matrix<double, 3, 1>&>
     particle3d("P3D");
 
-<<<<<<< HEAD
 // Single phase (fluid) particle2D (2 Dim)
 static Register<mpm::ParticleBase<2>, mpm::FluidParticle<2>, mpm::Index,
                 const Eigen::Matrix<double, 2, 1>&>
@@ -43,14 +40,13 @@
 static Register<mpm::ParticleBase<3>, mpm::FluidParticle<3>, mpm::Index,
                 const Eigen::Matrix<double, 3, 1>&>
     particle3dfluid("P3DFLUID");
-=======
-// Second phase particle2D (2 Dim)
+
+// Two-phase particle2D (2 Dim)
 static Register<mpm::ParticleBase<2>, mpm::TwoPhaseParticle<2>, mpm::Index,
                 const Eigen::Matrix<double, 2, 1>&>
     particle2d2phase("P2D2PHASE");
 
-// Second phase particle3D (3 Dim)
+// Two-phase particle3D (3 Dim)
 static Register<mpm::ParticleBase<3>, mpm::TwoPhaseParticle<3>, mpm::Index,
                 const Eigen::Matrix<double, 3, 1>&>
-    particle3d2phase("P3D2PHASE");
->>>>>>> d05373f7
+    particle3d2phase("P3D2PHASE");